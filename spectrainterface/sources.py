"""Undulator tools to use with spectra."""

import mathphys.constants as _constants
import numpy as _np
from spectrainterface.tools import SourceFunctions
from spectrainterface.accelerator import StorageRingParameters

ECHARGE = _constants.elementary_charge
EMASS = _constants.electron_mass
LSPEED = _constants.light_speed
PLANCK = _constants.reduced_planck_constant
PI = _np.pi
VACUUM_PERMITTICITY = _constants.vacuum_permitticity


class BendingMagnet(SourceFunctions):
    """Main class for bending magnets."""

    def __init__(self):
        """Class constructor."""
        super().__init__()
        self._b_peak = 1
        self._source_type = "bendingmagnet"
        self._label = "label"
        self._meas_fname = None

    @property
    def b_peak(self):
        """Field peak of bending magnet.

        Returns:
            float: Peak field [T]
        """
        return self._b_peak

    @property
    def source_type(self):
        """Source type.

        Returns:
            str: Type of source.
        """
        return self._source_type

    @property
    def label(self):
        """BM label.

        Returns:
            str: Undulator label
        """
        return self._label

    @property
    def meas_fname(self):
        """Measured field file.

        Returns:
            str: Filename with field measurements.
        """
        return self._meas_fname

    @b_peak.setter
    def b_peak(self, value):
        self._b_peak = value

    @label.setter
    def label(self, value):
        self._label = value

    def get_meas_field(self):
        """Get measured field.

        Returns:
            numpy array: First column contains longitudinal spatial
            coordinate (z) [mm], second column contais vertical field
            [T], and third column constais horizontal field [T].
        """
        z, bx, by = _np.genfromtxt(self.meas_fname, unpack=True, skip_header=1)
        field = _np.zeros((len(z), 3))
        field[:, 0] = z
        field[:, 1] = bx
        field[:, 2] = by
        return field

    def calc_total_power(self, gamma, acceptance=0.230, current=100):
        """Calculate total power from bending magnet.

        Args:
            gamma (float): Lorentz fator
            acceptance (float): slit acceptance [mrad]
            current (float): electron beam current [mA]
        Returns:
            float: Total power of source light [kW]
        """
        const = ((ECHARGE**3) * (gamma**3)) / (
            6 * PI * VACUUM_PERMITTICITY * EMASS * LSPEED
        )

        total_power = (
            const
            * self._b_peak
            * (acceptance * 1e-3)
            * (current * 1e-3)
            / (1e3 * ECHARGE)
        )

        return total_power


class Undulator(SourceFunctions):
    """Main class for undulators.

    Args:
        SourceFunctions (SourceFunctions class): S. F. functions
    """

    def __init__(self):
        """Class constructor."""
        super().__init__()
        self._undulator_type = "Halbach"
        self._gap = 0
        self._min_gap = 0
        self._br = 1.37
        self._period = 50
        self._efficiency = 1.0
        self._label = "label"
        self._polarization = "hp"
        self._halbach_coef = dict()
        self._material = None
        self._vc_thickness = 0.5
        self._vc_tolerance = 0.1
        self._add_phase_errors = False
        self._use_rec_params = True

    @property
    def undulator_type(self):
        """Undulator type.

        Returns:
            str: Undulator type.
        """
        return self._undulator_type

    @property
    def gap(self):
        """Undulator gap [mm].

        Returns:
            float: Gap [mm]
        """
        return self._gap

    @property
    def min_gap(self):
        """Undulator minimum gap [mm].

        Returns:
            float: Minimum Gap [mm]
        """
        return self._min_gap

    @property
    def br(self):
        """Remanent magnetization.

        Returns:
            float: Remanent mag [T]
        """
        return self._br

    @property
    def period(self):
        """Undulator period.

        Returns:
            float: Period [mm]
        """
        return self._period

    @property
    def efficiency(self):
        """Undulator efficiency.

        Returns:
            float: Efficiency
        """
        return self._efficiency

    @property
    def label(self):
        """Undulator label.

        Returns:
            str: Undulator label
        """
        return self._label

    @property
    def polarization(self):
        """Polarization.

        Returns:
            str: Undulator polarization
        """
        return self._polarization

    @property
    def material(self):
        """Undulator magnets material.

        Returns:
            str: String with material name.
        """
        return self._material

    @property
    def halbach_coef(self):
        """Halbach coefficients.

        Returns:
            dict: dictionary with halbach coeffs for each polarization.
        """
        return self._halbach_coef

    @property
    def vc_thickness(self):
        """Vacuum chamber thickness.

        Returns:
            float: Thickness of vacuum chamber.
        """
        return self._vc_thickness

    @property
    def vc_tolerance(self):
        """Tolerance space between undulator and vacuum chamber.

        Returns:
            float: Tolarance between id and vacuum chamber
        """
        return self._vc_tolerance

    @property
    def add_phase_errors(self):
        """Add phase errors.

        Returns:
            bool: If true, phase errors will be added
        """
        return self._add_phase_errors

    @property
    def use_recovery_params(self):
        """Use recovery parameters to calc phase error.

        Returns:
            bool: If true, rec params will be used
        """
        return self._use_rec_params

    @undulator_type.setter
    def undulator_type(self, value):
        self._undulator_type = value

    @gap.setter
    def gap(self, value):
        if value < 0:
            raise ValueError("Gap must be positive.")
        if value < self._min_gap:
            raise ValueError(
                f"Gap must be greater than minimum gap: {self.min_gap:.2f} mm"
            )
        else:
            self._gap = value

    @min_gap.setter
    def min_gap(self, value):
        self._min_gap = value

    @br.setter
    def br(self, value):
        self._br = value

    @period.setter
    def period(self, value):
        self._period = value

    @efficiency.setter
    def efficiency(self, value):
        self._efficiency = value

    @label.setter
    def label(self, value):
        self._label = value

    @polarization.setter
    def polarization(self, value):
        allowed_pol = self._get_list_of_pol(self.undulator_type)
        if value in allowed_pol:
            self._polarization = value
        else:
            raise ValueError("Polarization not allowed.")

    @halbach_coef.setter
    def halbach_coef(self, value):
        self._halbach_coef = value

    @vc_thickness.setter
    def vc_thickness(self, value):
        self._vc_thickness = value

    @vc_tolerance.setter
    def vc_tolerance(self, value):
        self._vc_tolerance = value

    @add_phase_errors.setter
    def add_phase_errors(self, value):
        if type(value) is not bool:
            raise ValueError("Add phase error must be a boolean")  # noqa: E501
        else:
            self._add_phase_errors = value

    @use_recovery_params.setter
    def use_recovery_params(self, value):
        if type(value) is not bool:
            raise ValueError("Use recovery params must be a boolean")  # noqa: E501
        else:
            self._use_rec_params = value

    def get_beff(self, gap_over_period):
        """Get peak magnetic field for a given device and gap.

        Args:
            gap_over_period (float): gap normalized by the undulator period.

        Returns:
            _type_: _description_
        """
        br = self.br
        a = self.halbach_coef[self.polarization]["a"]
        b = self.halbach_coef[self.polarization]["b"]
        c = self.halbach_coef[self.polarization]["c"]
        efficiency = self.efficiency

        return efficiency * SourceFunctions.beff_function(
            gap_over_period=gap_over_period, br=br, a=a, b=b, c=c
        )

    def calc_min_gap(
        self,
        si_parameters=None,
        vc_thickness=None,
        vc_tolerance=None,
    ):
        """Calculate minimum gap of undulator.

        Args:
        si_parameters (StorageRingParameters, optional): StorageRingParameters
         object. Defaults to None.
        vc_thickness (float, optional): Vacuum chamber thickness.
         Defaults to None.
        vc_tolerance (float, optional): Extra delta in gap. Defaults to None.

        Returns:
            float: (min gap vertical, min gap horizontal) minimum gap allowed.
        """
        pos = self.source_length / 2

        if si_parameters is None:
            raise ValueError("Accelerator must be selected.")
        else:
            acc = si_parameters

        if vc_thickness is None:
            vc_thickness = self.vc_thickness
        if vc_tolerance is None:
            vc_tolerance = self.vc_tolerance

        bsch, bscv = acc.calc_beam_stay_clear(pos)
        gaph = 2 * (bsch + vc_thickness + vc_tolerance)
        gapv = 2 * (bscv + vc_thickness + vc_tolerance)

        return gapv, gaph

    def calc_max_length(
        self,
        si_parameters=None,
        section="SB",
        vc_thickness=None,
        vc_tolerance=None,
    ):
        """Calc max length for given gap.

        Args:
        si_parameters (StorageRingParameters, optional): StorageRingParameters
         object. Defaults to None.
        section (str, optional): Straight section (SB, SP or SA).
         Defaults to 'SB'.
        vc_thickness (float, optional): Vacuum chamber thickness.
         Defaults to None.
        vc_tolerance (float, optional): Extra delta in gap. Defaults to None.

        Raises:
            ValueError: Section not defined

        Returns:
            float: (max length conventional undulator, max length vertical
             undulator).
        """
        pos = self.source_length / 2
        pos = _np.linspace(0, 3.5, 2001)
        section = section.lower()

        if si_parameters is None:
            acc = StorageRingParameters()
            acc.set_bsc_with_ivu18()
            if section == "sb" or section == "sp":
                acc.set_low_beta_section()
            elif section == "sa":
                acc.set_high_beta_section()
            else:
                raise ValueError("Section not defined.")
        else:
            acc = si_parameters

        if vc_thickness is None:
            vc_thickness = self.vc_thickness
        if vc_tolerance is None:
            vc_tolerance = self.vc_tolerance

        bsch, bscv = acc.calc_beam_stay_clear(pos)
        gaph = 2 * bsch + vc_thickness + vc_tolerance
        gapv = 2 * bscv + vc_thickness + vc_tolerance

        idxv = _np.argmin(_np.abs(self.gap - gapv))
        idxh = _np.argmin(_np.abs(self.gap - gaph))

        length_verticalid = 2 * pos[idxh]
        length_conventional = 2 * pos[idxv]

        return length_conventional, length_verticalid

    def calc_max_k(self, si_parameters):
        """Calc max K achieved by undulator.

        Args:
            si_parameters (StorageRingParameters): StorageRingParameters
             object.
        """
        gap_minv, gap_minh = self.calc_min_gap(si_parameters)
        gap_min = gap_minv if self.polarization == "hp" else gap_minh
        b_max = self.get_beff(gap_min / self.period)
        k_max = self.undulator_b_to_k(b_max, self.period)
        return k_max

    def energy_to_gaps(
        self,
        target_energy: float,
        si_parameters: StorageRingParameters,
        h_max: int = 31,
    ):
        """Calc max K achieved by undulator.

        Args:
            target_energy (float): Target Energy
            si_parameters (StorageRingParameters): StorageRingParameters
             object.
            h_max (int): max harmonic to search gap
        Return:
            Harmonic with gaps matrix (array numpy)
        """
        n = _np.arange(1, h_max, 2)

        k_max = self.calc_max_k(si_parameters)
        ks = self.calc_k_target(si_parameters.gamma, n, self.period, target_energy)
        isnan = _np.isnan(ks)
        idcs_nan = _np.argwhere(~isnan)
        idcs_max = _np.argwhere(ks < k_max)
        idcs_kmin = _np.argwhere(ks > 0)
        idcs = _np.intersect1d(
            idcs_nan.ravel(),
            _np.intersect1d(idcs_max.ravel(), idcs_kmin.ravel()),
        )
        kres = ks[idcs]
        gaps = self.undulator_k_to_gap(
            k=kres,
            period=self.period,
            br=self.br,
            a=self.halbach_coef["hp"]["a"],
            b=self.halbach_coef["hp"]["b"],
            c=self.halbach_coef["hp"]["c"],
        )
        harms = n[idcs]
        return _np.array([harms, gaps]).T

    def get_k(self):
        """Get K for configured gap.

        Returns:
            float: K value
        """
        beff = self.get_beff(self.gap / self.period)
        k = self.undulator_b_to_k(beff, self.period)
        return k

    def find_adjusted_br(self, gap=0, b_max=[0, 0, 0]):
        """Get adjust br with values of b max.

        Args:
            gap (float): physical min gap of undulator
             If not defined. Default to the minimum BSC will be get for the
              undulator.
            b_max (float list): B Max to polarization hp:
                b_max[0], vp: b_max[1], cp: b_max[2].

        Returns:
            float: br value
        """
        b_max = {"hp": b_max[0], "vp": b_max[1], "cp": b_max[2]}

        br0 = self._br
        gap0 = self._gap
        polarization0 = self._polarization

        if gap0 == 0:
            self._gap, *_ = self.calc_min_gap() if gap == 0 else (gap, 0)

        brs = _np.linspace(0, 2 * self._br, 5001)
        bpeak = _np.ones(len(brs))

        br2 = 1
        n = 0

        allowed_pol = self._get_list_of_pol(self.undulator_type)
        for j in b_max:
            if b_max[j] != 0 and (j in allowed_pol):
                self._polarization = j
                for i, br in enumerate(brs):
                    self._br = br
                    bpeak[i] = self.get_beff(self._gap / self._period)

                idx = _np.argmin(_np.abs(bpeak - b_max[j]))
                br2 *= brs[idx]
                n += 1

        self._br = br0
        self._gap = gap0
        self._polarization = polarization0

        return br2 ** (1 / n) if br2 != 1 else br0

    def calc_total_power(self, gamma, b, current=100):
        """Calculate total power from an source light.

        Args:
            gamma (float): Lorentz fator
            b (float): Field amplitude [T]
            current (float): electron beam current [mA]
        Returns:
            float: Total power of source light [kW]
        """

        b = _np.sqrt(2 * b**2) if self._polarization == "cp" else b

        const = ((ECHARGE**4) * (gamma**2)) / (
            12 * PI * VACUUM_PERMITTICITY * (EMASS**2) * (LSPEED**2)
        )

        total_power = (
            const * (b**2) * self._source_length * (current * 1e-3) / (1e3 * ECHARGE)
        )

        return total_power


class Wiggler(Undulator):
    """Wiggler Undulator class.

    Args:
        Undulator (Undulator class): Undulator class
    """

    def __init__(self, period, length):
        """Class constructor.

        Args:
            period (float, optional): Undulator period [mm]
            length (float, optional): Undulator length [m]
        """
        super().__init__()
        self._undulator_type = "wiggler"
        self._label = "Wiggler"
        self._br = 1.37
        self._polarization = "hp"
        self._efficiency = 1
        self._halbach_coef = {"hp": {"a": 1.732, "b": -3.238, "c": 0.0}}
        self._period = period
        self._source_length = length
        self._source_type = "wiggler"


class Halbach(Undulator):
    """Halbach Planar Undulator class.

    Args:
        Undulator (Undulator class): Undulator class
    """

    def __init__(self, period, length):
        """Class constructor.

        Args:
            period (float, optional): Undulator period [mm]
            length (float, optional): Undulator length [m]
        """
        super().__init__()
        self._undulator_type = "Halbach"
        self._label = "Halbach"
        self._br = 1.37
        self._polarization = "hp"
        self._efficiency = 1
        self._halbach_coef = {"hp": {"a": 1.732, "b": -3.238, "c": 0.0}}
        self._period = period
        self._source_length = length
        self._source_type = "linearundulator"


class APU(Halbach):
    """APU class."""

    def __init__(self, period=22, length=1):
        """Class constructor."""
        super().__init__(period, length)
        self._undulator_type = "APU"
        self._phase = 0
        self._label = "APU"
        self._gap = 0
        self._br = 1.34
        self._phase_coef = {
            "hp": {"ef": 1, "z0": 0},
        }

    @property
    def phase(self):
        """Undulator phase [mm].

        Returns:
            float: Phase [mm]
        """
        return self._phase

<<<<<<< HEAD
    @property
    def phase_coef(self):
        """Undulator calibration coefficients."""
        return self._phase_coef

    @phase.setter
    def phase(self, value):
        """Undulator phase setter [mm]."""
        self._phase = value    

    @phase.setter
    def phase(self, value):
        """Undulator phase setter [mm]."""
=======
    @phase.setter
    def phase(self, value):
        """Phase setter."""
>>>>>>> 74ca65c8
        self._phase = value

    def get_beff(self, gap_over_period, phase=None):
        """Get peak magnetic field for a given device and gap.

        Args:
            gap_over_period (float): gap normalized by the undulator period.

        Returns:
            _type_: _description_
        """
        phase = self.phase if phase is None else phase
        br = self.br
        z0 = self.phase_coef[self.polarization]["z0"]
        a = self.halbach_coef[self.polarization]["a"]
        b = self.halbach_coef[self.polarization]["b"]
        c = self.halbach_coef[self.polarization]["c"]
        efficiency = self.phase_coef[self.polarization]["ef"]
        return (
            efficiency
            * SourceFunctions.beff_function(
                gap_over_period=gap_over_period, br=br, a=a, b=b, c=c
            )
            * _np.abs(_np.cos(_np.pi / self._period * (phase - z0)))
        )

    def calc_max_k(self, si_parameters):
        """Calc max K achieved by undulator.

        Args:
            si_parameters (StorageRingParameters): StorageRingParameters
            object.
        """
        if self.gap != 0:
            phase0 = self.phase
            self.phase = self.phase_coef[self.polarization]['z0']
            k_max = self.get_k()
            self.phase = phase0
        else:
            gap_minv, gap_minh = self.calc_min_gap(si_parameters)
            gap_min = gap_minv if self.polarization == 'hp' else gap_minh
            phase0 = self.phase
            self.phase = self.phase_coef[self.polarization]['z0']
            b_max = self.get_beff(gap_min / self.period)
            k_max = self.undulator_b_to_k(b_max, self.period)
            self.phase = phase0
        return k_max


class Elliptic(Undulator):
    """Class for undulators that allow elliptic polarizations.

    Args:
        Undulator (Undulator class): Undulator class
    """

    def __init__(self):
        """Class consteuctor."""
        super().__init__()
        self._fields_ratio = 1
        self._source_type = "ellipticundulator"

    @property
    def fields_ratio(self):
        """Ratio By_peak / Bx_peak.

        Returns:
            float: Ratio of peak fields.
        """
        return self._fields_ratio

    @fields_ratio.setter
    def fields_ratio(self, value):
        self._fields_ratio = value


class APPLE2(Elliptic):
    """APPLE2 Undulator class.

    Args:
        Undulator (Undulator class): Undulator class
    """

    def __init__(self, period, length):
        """Class constructor.

        Args:
            period (float, optional): Undulator period [mm].
            length (float, optional): Undulator length [m].
        """
        super().__init__()
        self._undulator_type = "APPLE2"
        self._label = "APPLE-II"
        self._br = 1.37
        self._polarization = "hp"
        self._efficiency = 1
        self._halbach_coef = {
            "hp": {"a": 1.732, "b": -3.238, "c": 0.0},
            "vp": {"a": 1.926, "b": -5.629, "c": 1.448},
            "cp": {"a": 1.356, "b": -4.875, "c": 0.947},
        }
        self._phase_coef = {
            "hp": {"ef": 1, "z0": 0},
            "vp": {"ef": 1, "z0": 0},
            "cp": {"ef": 1, "z0": 0},
        }
        self._phase = 0
        self._period = period
        self._source_length = length
        self._source_type = "ellipticundulator"

    @property
    def phase(self):
        """Undulator phase [mm].

        Returns:
            float: Phase [mm]
        """
        return self._phase
<<<<<<< HEAD
    
    @property
    def phase_coef(self):
        """Undulator calibration coefficients."""
        return self._phase_coef

    @phase.setter
    def phase(self, value):
        """Undulator phase setter [mm]."""
        self._phase = value
    
=======

>>>>>>> 74ca65c8
    def get_beff(self, gap_over_period, phase=None):
        """Get peak magnetic field for a given device and gap.

        Args:
            gap_over_period (float): gap normalized by the undulator period.

        Returns:
            _type_: _description_
        """
        phase = self.phase if phase is None else phase
        br = self.br
        z0 = self.phase_coef[self.polarization]['z0']
        a = self.halbach_coef[self.polarization]["a"]
        b = self.halbach_coef[self.polarization]["b"]
        c = self.halbach_coef[self.polarization]["c"]
        efficiency = self.phase_coef[self.polarization]['ef']
        return (
            efficiency
            * SourceFunctions.beff_function(
                gap_over_period=gap_over_period, br=br, a=a, b=b, c=c
            )
            * _np.abs(_np.cos(_np.pi / self._period * (phase - z0)))
        )

    def calc_max_k(self, si_parameters):
        """Calc max K achieved by undulator.

        Args:
            si_parameters (StorageRingParameters): StorageRingParameters
             object.
        """
        b_max = self.get_beff(self.gap / self.period)
        k_max = self.undulator_b_to_k(b_max, self.period)
        return k_max


class Hybrid_Nd(Undulator):
    """Hybrid_Nd Undulator class.

    Args:
        Undulator (Undulator class): Undulator class
    """

    def __init__(self, period, length):
        """Class constructor.

        Args:
            period (float, optional): Undulator period [mm]
            length (float, optional): Undulator length [m]
        """
        super().__init__()
        self._undulator_type = "Hybrid"
        self._label = "Hybrid (Nd)"
        self._br = 1.24
        self._polarization = "hp"
        self._efficiency = 1
        self._halbach_coef = {
            "hp": {"a": 2.552, "b": -4.431, "c": 1.101},
            "vp": {"a": 2.552, "b": -4.431, "c": 1.101},
        }
        self._period = period
        self._source_length = length
        self._source_type = "linearundulator"


class VPU(Hybrid_Nd):
    """VPU class."""

    def __init__(self, period=29, length=1.5):
        """Class constructor."""
        super().__init__(period, length)
        self._undulator_type = "VPU"
        self._material = "NdFeB"
        self._polarization = "vp"
        self._source_type = "verticalundulator"
        self._label = "VPU"
        self._gap = 9.7


class Hybrid_SmCo(Undulator):
    """Hybrid SmCo Undulator class.

    Args:
        Undulator (Undulator class): Undulator class
    """

    def __init__(self, period, length):
        """Class constructor.

        Args:
            period (float, optional): Undulator period [mm]
            length (float, optional): Undulator length [m]
        """
        super().__init__()
        self._undulator_type = "Hybrid"
        self._label = "Hybrid (SmCo)"
        self._br = 1.24
        self._polarization = "hp"
        self._efficiency = 1
        self._halbach_coef = {"hp": {"a": 2.789, "b": -4.853, "c": 1.550}}
        self._period = period
        self._source_length = length
        self._source_type = "linearundulator"


class IVU_NdFeB(Hybrid_Nd):
    """IVU NdFeB Undulator class.

    Args:
        Undulator (Undulator class): Undulator class
    """

    def __init__(self, period, length):
        """Class constructor.

        Args:
            period (float, optional): Undulator period [mm]
            length (float, optional): Undulator length [m]
        """
        super().__init__(period, length)
        self._label = "IVU (Nd)"
        self.vc_thickness = 0
        self.vc_tolerance = 0.2


class CPMU_Nd(IVU_NdFeB):
    """Cpmu nd Undulator class.

    Args:
        Undulator (Undulator class): Undulator class
    """

    def __init__(self, period, length):
        """Class constructor.

        Args:
            period (float, optional): Undulator period [mm]
            length (float, optional): Undulator length [m]
        """
        super().__init__(period, length)
        self._undulator_type = "CPMU"
        self._label = "CPMU (Nd)"
        self._br = 1.5
        self._polarization = "hp"
        self._efficiency = 0.9
        self._halbach_coef = {"hp": {"a": 2.268, "b": -3.895, "c": 0.554}}
        self._source_type = "linearundulator"


class CPMU_PrNd(IVU_NdFeB):
    """CPMU Pr Nd Undulator class.

    Args:
        Undulator (Undulator class): Undulator class
    """

    def __init__(self, period, length):
        """Class constructor.

        Args:
            period (float, optional): Undulator period [mm]
            length (float, optional): Undulator length [m]
        """
        super().__init__(period, length)
        self._undulator_type = "CPMU"
        self._label = "CPMU (PrNd)"
        self._br = 1.62
        self._polarization = "hp"
        self._efficiency = 0.9
        self._halbach_coef = {"hp": {"a": 2.132, "b": -3.692, "c": 0.391}}
        self._source_type = "linearundulator"


class CPMU_Pr(IVU_NdFeB):
    """CPMU Pr Undulator class.

    Args:
        Undulator (Undulator class): Undulator class
    """

    def __init__(self, period, length):
        """Class constructor.

        Args:
            period (float, optional): Undulator period [mm]
            length (float, optional): Undulator length [m]
        """
        super().__init__(period, length)
        self._undulator_type = "CPMU"
        self._label = "CPMU (Pr)"
        self._br = 1.67
        self._polarization = "hp"
        self._efficiency = 0.9
        self._halbach_coef = {"hp": {"a": 2.092, "b": -3.655, "c": 0.376}}
        self._source_type = "linearundulator"


class CPMU_PrFeB_HEPS(IVU_NdFeB):
    """Cpmu PrFeB Undulator class (HEPS).

    Args:
        Undulator (Undulator class): Undulator class
    """

    def __init__(self, period, length):
        """Class constructor.

        Args:
            period (float, optional): Undulator period [mm]
            length (float, optional): Undulator length [m]
        """
        super().__init__(period, length)
        self._undulator_type = "CPMU"
        self._label = "CPMU (PrFeB)"
        self._br = 1.71
        self._polarization = "hp"
        self._efficiency = 1.0
<<<<<<< HEAD
        self._vc_tolerance = 0.158
        self._halbach_coef = {
            "hp": {"a": 1.797533, "b": -2.87665627, "c": -0.4065176}
        }
=======
        self._halbach_coef = {"hp": {"a": 1.797533, "b": -2.87665627, "c": -0.4065176}}
>>>>>>> 74ca65c8
        self._material = "PrFeB"
        self._source_type = "linearundulator"


class CPMU_PrFeB_HEPS_model(IVU_NdFeB):
    """Cpmu PrFeB Undulator class (HEPS).

    Args:
        Undulator (Undulator class): Undulator class
    """

    def __init__(self, period, length):
        """Class constructor.

        Args:
            period (float, optional): Undulator period [mm]
            length (float, optional): Undulator length [m]
        """
        super().__init__(period, length)
        self._undulator_type = "CPMU"
        self._label = "CPMU (PrFeB)"
        self._br = 1.689
        self._polarization = "hp"
        self._efficiency = 1.0
        self._halbach_coef = {
            "hp": {"a": 2.42609676, "b": -4.20036671, "c": 0.79735306}
        }
        self._material = "PrFeB"
        self._source_type = "linearundulator"<|MERGE_RESOLUTION|>--- conflicted
+++ resolved
@@ -650,7 +650,6 @@
         """
         return self._phase
 
-<<<<<<< HEAD
     @property
     def phase_coef(self):
         """Undulator calibration coefficients."""
@@ -659,16 +658,6 @@
     @phase.setter
     def phase(self, value):
         """Undulator phase setter [mm]."""
-        self._phase = value    
-
-    @phase.setter
-    def phase(self, value):
-        """Undulator phase setter [mm]."""
-=======
-    @phase.setter
-    def phase(self, value):
-        """Phase setter."""
->>>>>>> 74ca65c8
         self._phase = value
 
     def get_beff(self, gap_over_period, phase=None):
@@ -704,14 +693,14 @@
         """
         if self.gap != 0:
             phase0 = self.phase
-            self.phase = self.phase_coef[self.polarization]['z0']
+            self.phase = self.phase_coef[self.polarization]["z0"]
             k_max = self.get_k()
             self.phase = phase0
         else:
             gap_minv, gap_minh = self.calc_min_gap(si_parameters)
-            gap_min = gap_minv if self.polarization == 'hp' else gap_minh
+            gap_min = gap_minv if self.polarization == "hp" else gap_minh
             phase0 = self.phase
-            self.phase = self.phase_coef[self.polarization]['z0']
+            self.phase = self.phase_coef[self.polarization]["z0"]
             b_max = self.get_beff(gap_min / self.period)
             k_max = self.undulator_b_to_k(b_max, self.period)
             self.phase = phase0
@@ -788,8 +777,7 @@
             float: Phase [mm]
         """
         return self._phase
-<<<<<<< HEAD
-    
+
     @property
     def phase_coef(self):
         """Undulator calibration coefficients."""
@@ -799,10 +787,7 @@
     def phase(self, value):
         """Undulator phase setter [mm]."""
         self._phase = value
-    
-=======
-
->>>>>>> 74ca65c8
+
     def get_beff(self, gap_over_period, phase=None):
         """Get peak magnetic field for a given device and gap.
 
@@ -814,11 +799,11 @@
         """
         phase = self.phase if phase is None else phase
         br = self.br
-        z0 = self.phase_coef[self.polarization]['z0']
+        z0 = self.phase_coef[self.polarization]["z0"]
         a = self.halbach_coef[self.polarization]["a"]
         b = self.halbach_coef[self.polarization]["b"]
         c = self.halbach_coef[self.polarization]["c"]
-        efficiency = self.phase_coef[self.polarization]['ef']
+        efficiency = self.phase_coef[self.polarization]["ef"]
         return (
             efficiency
             * SourceFunctions.beff_function(
@@ -1020,14 +1005,8 @@
         self._br = 1.71
         self._polarization = "hp"
         self._efficiency = 1.0
-<<<<<<< HEAD
         self._vc_tolerance = 0.158
-        self._halbach_coef = {
-            "hp": {"a": 1.797533, "b": -2.87665627, "c": -0.4065176}
-        }
-=======
         self._halbach_coef = {"hp": {"a": 1.797533, "b": -2.87665627, "c": -0.4065176}}
->>>>>>> 74ca65c8
         self._material = "PrFeB"
         self._source_type = "linearundulator"
 
