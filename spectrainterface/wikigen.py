--- conflicted
+++ resolved
@@ -2157,12 +2157,8 @@
                     self._calc_params.beta_section
                 )
             )
-<<<<<<< HEAD
         self._spectra.accelerator.set_bsc_orion_reduction()
-    
-=======
-
->>>>>>> 2997e142
+
     def _initialize_source(self, verb=True):
         # Und Type Assembly
         und_class = self._id_params.type + (
