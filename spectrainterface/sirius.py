"""SIRIUS parameters."""

import numpy as _np
import matplotlib.pyplot as _plt
import mathphys.constants as _constants
import os
from spectrainterface.accelerator import StorageRingParameters
from spectrainterface import sources

ECHARGE = _constants.elementary_charge
EREST = _constants.electron_rest_energy
REPOS_PATH = os.path.dirname(os.path.abspath(__file__))


class SIRIUS:
    """Class with SIRIUS parameters for radiation calculations."""

    class StorageRing(StorageRingParameters):
        """SIRIUS Storage Ring."""

        extraction_dict = {
            "low_beta": {
                "betax": 1.499,
                "betay": 1.435,
                "alphax": 0,
                "alphay": 0,
                "etax": 0,
                "etay": 0,
                "etapx": 0,
                "etapy": 0,
            },
            "high_beta": {
                "betax": 17.20,
                "betay": 3.605,
                "alphax": 0,
                "alphay": 0,
                "etax": 0,
                "etay": 0,
                "etapx": 0,
                "etapy": 0,
            },
            "bc": {
                "betax": 0.338,
                "betay": 5.356,
                "alphax": 0.003,
                "alphay": 0,
                "etax": 0.002,
                "etay": 0,
                "etapx": 0,
                "etapy": 0,
            },
            "b1": {
                "betax": 1.660,
                "betay": 26.820,
                "alphax": 2.908,
                "alphay": -6.564,
                "etax": 0.122e-3,
                "etay": 0,
                "etapx": 3.211e-3,
                "etapy": 0,
            },
            "b2": {
                "betax": 1.265,
                "betay": 25.5,
                "alphax": 1.94,
                "alphay": 0,
                "etax": 0.025,
                "etay": 0,
                "etapx": 0,
                "etapy": 0,
            },
        }

        def __init__(self):
            """Class constructor."""
            self._energy = 3  # [GeV]
            self._current = 100  # [mA]
            self._sigmaz = 2.9  # [mm]
            self._nat_emittance = 2.5e-10  # [m rad]
            self._coupling_constant = 0.01
            self._energy_spread = 0.00084
            self._gamma = self._energy / (1e-9 * EREST / ECHARGE)
            self._betax = 1.499  # [m]
            self._betay = 1.435  # [m]
            self._alphax = 0
            self._alphay = 0
            self._etax = 0  # [m]
            self._etay = 0  # [m]
            self._etapx = 0
            self._etapy = 0
            self._extraction_point = "low_beta"

            self._zero_emittance = False
            self._zero_energy_spread = False
            self._injection_condition = None

            # BSC parameters
            self.set_current_bsc()

        @property
        def bsc0_h_highbeta(self):
            """Horizontal BSC at center of high beta section.

            Returns:
                float: Horizontal BSC High Beta [mm]
            """
            return self._bsc0_h_highbeta

        @property
        def bsc0_v_highbeta(self):
            """Vertical BSC at center of high beta section.

            Returns:
                float: Vertical BSC High Beta [mm]
            """
            return self._bsc0_v_highbeta

        @property
        def bsc0_h_lowbeta(self):
            """Horizontal BSC at center of low beta section.

            Returns:
                float: Horizontal BSC low Beta [mm]
            """
            return self._bsc0_h_lowbeta

        @property
        def bsc0_v_lowbeta(self):
            """Vertical BSC at center of low beta section.

            Returns:
                float: Vertical BSC low Beta [mm]
            """
            return self._bsc0_v_lowbeta

        def set_current_bsc(self):
            """Set current BSC (01/10/2024)."""
            self._bsc0_h_lowbeta = 3.4529
            self._bsc0_v_lowbeta = 1.5588
            self._bsc0_h_highbeta = 11.6952
            self._bsc0_v_highbeta = 2.4706
            self._update_bsc()

        def set_bsc_orion_reduction(self):
            """Set BSC after changes due to ORION."""
            self._bsc0_h_lowbeta = 3.4529
            self._bsc0_v_lowbeta = 1.38
            self._bsc0_h_highbeta = 11.6952
            self._bsc0_v_highbeta = 2.18
            self._update_bsc()

        def set_extraction_point(self, value):
            """Set extraction point."""
            self._extraction_point = value
            self.betax = self.extraction_dict[value]["betax"]
            self.betay = self.extraction_dict[value]["betay"]
            self.alphax = self.extraction_dict[value]["alphax"]
            self.alphay = self.extraction_dict[value]["alphay"]
            self.etax = self.extraction_dict[value]["etax"]
            self.etay = self.extraction_dict[value]["etay"]
            self.etapx = self.extraction_dict[value]["etapx"]
            self.etapy = self.extraction_dict[value]["etapy"]
            self._update_bsc()

        def _update_bsc(self):
            if self.extraction_point in ["low_beta", "high_beta"]:
                if self.extraction_point == "low_beta":
                    self._bsc0_h = self._bsc0_h_lowbeta
                    self._bsc0_v = self._bsc0_v_lowbeta
                elif self.extraction_point == "high_beta":
                    self._bsc0_h = self._bsc0_h_highbeta
                    self._bsc0_v = self._bsc0_v_highbeta

    class Sources:
        """SIRIUS Sources."""

        class BC(sources.BendingMagnet):
            """BC class.

            Args:
                BendingMagnet (Bending magnet class): BM class
            """

            def __init__(self):
                """Class constructor."""
                super().__init__()
                self._b_peak = 3.2
                self._label = "BC"
                self._meas_fname = REPOS_PATH + "/files/sirius/field_bc.txt"

        class B2(sources.BendingMagnet):
            """B2 class.

            Args:
                BendingMagnet (Bending magnet class): BM class
            """

            def __init__(self):
                """Class constructor."""
                super().__init__()
                self._b_peak = 0.5665
                self._label = "B2"
                self._meas_fname = REPOS_PATH + "/files/sirius/field_b2.txt"

        class B1(sources.BendingMagnet):
            """B1 class.

            Args:
                BendingMagnet (Bending magnet class): BM class
            """

            def __init__(self):
                """Class constructor."""
                super().__init__()
                self._b_peak = 0.5642
                self._label = "B1"
                self._meas_fname = REPOS_PATH + "/files/sirius/field_b1.txt"

        class UE44_IPE(sources.APPLE2):  # noqa: N801
            """UE44  class."""

            def __init__(self, period=44, length=3.4):
                """Class constructor."""
                super().__init__(period, length)
                self._material = "NdFeB"
                self._label = "UE44-IPE"
                self._gap = 11.4
                self._min_gap = 11.4
                self._br = 1.14

        class APU58_IPE(sources.APU):  # noqa: N801
            """APU58 class."""

            def __init__(self, period=58, length=1):
                """Class constructor."""
                super().__init__(period, length)
                self._label = "APU58-IPE"
                self._gap = 15.8
                self._min_gap = 15.8
                self._br = 1.34
<<<<<<< HEAD
        
        class APU22_SAPUCAIA(sources.APU):
=======
                self._z0 = 0

        class APU22_SPU(sources.APU):  # noqa: N801
>>>>>>> 74ca65c8
            """APU22 1991d class."""

            def __init__(self, period=22, length=1.2):
                """Class constructor."""
                super().__init__(period, length)
                self._label = "APU22-SPU"
                self._gap = 8
                self._min_gap = 8
                self._br = 1.34
<<<<<<< HEAD
                self._phase_coef = {
                    "hp": {"ef": 0.9981, "z0": 0.321},
                }
        
        class APU22_MANACA(sources.APU):
=======
                self._z0 = 0.321
                self._efficiency = 0.9981

        class APU22_MNC(sources.APU):  # noqa: N801
>>>>>>> 74ca65c8
            """APU22 1991d class."""

            def __init__(self, period=22, length=1.2):
                """Class constructor."""
                super().__init__(period, length)
                self._label = "APU22-MNC"
                self._gap = 8
                self._min_gap = 8
                self._br = 1.34
                self._phase_coef = {
                    "hp": {"ef": 1.0022029, "z0": -0.300609},
                }

        class EPU50(sources.APPLE2):
            """EPU50 class."""

            def __init__(self, period=50, length=3):
                """Class constructor."""
                super().__init__(period, length)
                self._label = "EPU50"
                self._br = 1.24
                self._gap = 10.3
                self._min_gap = 10.3

        class EPU50_UVX(sources.APPLE2):  # noqa: N801
            """EPU50 UVX class."""

            def __init__(self, period=50, length=2.7):
                """Class constructor."""
                super().__init__(period, length)
                self._label = "EPU50-UVX"
                self._br = 1.135
                self._gap = 22
                self._min_gap = 22

        class IVU18_EMA(sources.IVU_NdFeB):  # noqa: N801
            """IVU18-2 class (EMA beamline)."""

            def __init__(self, period=18.5, length=2):
                """Class constructor."""
                super().__init__(period, length)
                self._label = "IVU18-EMA"
                self._br = 1.27
                self._gap = 4.3
                self._min_gap = 4.3
                self.vc_thickness = 0
                self.vc_tolerance = 0.2501
                self._polarization = "hp"
                self._halbach_coef = {
                    "hp": {"a": 2.26223181, "b": -3.69776472, "c": 0.32867209},
                }
                self._material = "NdFeB"

        class IVU18_PNR(sources.IVU_NdFeB):  # noqa: N801
            """IVU18-1 class (PAINEIRA beamline)."""

            def __init__(self, period=18.5, length=2):
                """Class constructor."""
                super().__init__(period, length)
                self._label = "IVU18-PNR"
                self._br = 1.27
                self._gap = 4.3
                self._min_gap = 4.3
                self._vc_thickness = 0
                self._vc_tolerance = 0.2501
                self._polarization = "hp"
                self._halbach_coef = {
                    "hp": {"a": 2.29044642, "b": -3.71638253, "c": 0.34898287},
                }
                self._material = "NdFeB"

        class DELTA52_SAB(sources.Elliptic):  # noqa: N801
            """DELTA Undulator class."""

            def __init__(self, period=52.5, length=1.2):
                """Class constructor.

                Args:
                    period (float, optional): Undulator period [mm].
                    length (float, optional): Undulator length [m].
                """
                super().__init__()
                self._undulator_type = "DELTA"
                self._label = "DELTA52-SAB"
                self._br = 1.39
                self._polarization = "hp"
                self._phase_coef = {
                    "hp": {"ef": 1.00566, "z0": 25.89527},
                    "vp": {"ef": 0.99032, "z0": 26.08821},
                    "cp": {"ef": 0.71497, "z0": 25.89593},
                }
                self._gap = 13.6
                self._min_gap = 13.6
                self._phase = 0
                self._halbach_coef = {
                    "hp": {"a": 1.696, "b": -2.349, "c": -0.658},
                    "vp": {"a": 1.696, "b": -2.349, "c": -0.658},
                    "cp": {"a": 1.696, "b": -2.349, "c": -0.658},
                }
                self._material = "NdFeB"
                self._period = period
                self._source_length = length
                self._source_type = "ellipticundulator"

            @property
            def phase(self):
                """Undulator phase [mm].

                Returns:
                    float: Phase [mm]
                """
                return self._phase

            @property
            def phase_coef(self):
                """Undulator calibration coefficients."""
                return self._phase_coef

            @phase.setter
            def phase(self, value):
                """Undulator phase setter [mm]."""
                self._phase = value

            @phase_coef.setter
            def phase_coef(self, value):
                """Undulator calibration coefficients setter."""
                self._phase_coef = value

            def calc_min_gap(
                self,
                si_parameters=None,
                vc_thickness=None,
                vc_tolerance=None,
            ):
                """Calculate minimum gap of undulator.

                Args:
                si_parameters (StorageRingParameters, optional): StorageRingParameters
                 object. Defaults to None.
                vc_thickness (float, optional): Vacuum chamber thickness.
                 Defaults to None.
                vc_tolerance (float, optional): Extra delta in gap. Defaults to None.

                Returns:
                  float: (min gap vertical, min gap horizontal) minimum gap allowed.
                """
                pos = self.source_length / 2

                if si_parameters is None:
                    raise ValueError("Accelerator must be selected")
                else:
                    acc = si_parameters

                if vc_thickness is None:
                    vc_thickness = self.vc_thickness
                if vc_tolerance is None:
                    vc_tolerance = self.vc_tolerance

                bsch, bscv = acc.calc_beam_stay_clear(pos)
                gap = _np.sqrt(2 * (bsch**2 + bscv**2))
                gap = gap + vc_thickness + vc_tolerance

                return gap, gap

            def get_beff(self, gap_over_period, phase=None):
                """Get peak magnetic field for a given device and gap.

                Args:
                    gap_over_period (float): gap normalized by the undulator period.

                Returns:
                    _type_: _description_
                """
                phase = self.phase if phase is None else phase
                br = self.br
                z0 = self.phase_coef[self.polarization]["z0"]
                a = self.halbach_coef[self.polarization]["a"]
                b = self.halbach_coef[self.polarization]["b"]
                c = self.halbach_coef[self.polarization]["c"]
                efficiency = self.phase_coef[self.polarization]["ef"]
                return (
                    efficiency
                    * self.beff_function(
                        gap_over_period=gap_over_period, br=br, a=a, b=b, c=c
                    )
                    * _np.abs(_np.cos(_np.pi / self._period * (phase - z0)))
                )

            def calc_max_k(self, si_parameters):
                """Calc max K achieved by undulator.

                Args:
                    si_parameters (StorageRingParameters): StorageRingParameters
                    object.
                """
                if self.gap != 0:
                    phase0 = self.phase
                    self.phase = self.phase_coef[self.polarization]["z0"]
                    k_max = self.get_k()
                    self.phase = phase0
                else:
                    gap_minv, gap_minh = self.calc_min_gap(si_parameters)
                    gap_min = gap_minv if self.polarization == "hp" else gap_minh
                    phase0 = self.phase
                    self.phase = self.phase_coef[self.polarization]["z0"]
                    b_max = self.get_beff(gap_min / self.period)
                    k_max = self.undulator_b_to_k(b_max, self.period)
                    self.phase = phase0
                return k_max

        class CPMU13_HIB(sources.CPMU_PrFeB_HEPS):  # noqa: N801
            """Cpmu PrFeB Undulator class (HEPS).

            Args:
            Undulator (Undulator class): Undulator class
            """

            def __init__(self, period=13.6, length=2.03):
                """Class constructor.

                Args:
                    period (float, optional): Undulator period [mm]
                    length (float, optional): Undulator length [m]
                """
                super().__init__(period, length)
                self._undulator_type = "CPMU"
                self._label = "CPMU13-HIB"
                self._gap = 4.84
                self._min_gap = 4.84
                self.vc_tolerance = 0.160

        class CPMU15_TIB(sources.CPMU_PrFeB_HEPS):  # noqa: N801
            """Cpmu PrFeB Undulator class (HEPS).

            Args:
            Undulator (Undulator class): Undulator class
            """

            def __init__(self, period=15.8, length=2.03):
                """Class constructor.

                Args:
                    period (float, optional): Undulator period [mm]
                    length (float, optional): Undulator length [m]
                """
                super().__init__(period, length)
                self._undulator_type = "CPMU"
                self._label = "CPMU15-TIB"
                self._gap = 3.7
                self._min_gap = 3.7
                self.vc_tolerance = 0.210

        class VPU29_CNB(sources.VPU):  # noqa: N801
            """VPU29b / 2386b (CARNAUBA) class."""

            def __init__(self, period=29.0, length=1.54):
                """Class constructor."""
                super().__init__(period, length)
                self._label = "VPU29-CNB"
                self._br = 1.304
                self._gap = 9.7
                self._min_gap = 9.7
                self.vc_thickness = 0.5
                self.vc_tolerance = 0.468
                self._polarization = "vp"
                self._halbach_coef = {
                    "vp": {"a": 2.03304573, "b": -3.4431994, "c": 0.18171406},
                }
<<<<<<< HEAD
                self._material = 'NdFeB'

        class VPU29_CAT(sources.VPU):
            """VPU29a (CATERETÊ) class."""
=======
                self._material = "NdFeB"

        class VPU29_CAT(sources.VPU):  # noqa: N801
            """VPU29a (CATERETE) class."""
>>>>>>> 74ca65c8

            def __init__(self, period=29.0, length=1.54):
                """Class constructor."""
                super().__init__(period, length)
                self._label = "VPU29-CAT"
                self._br = 1.304
                self._gap = 9.7
<<<<<<< HEAD
=======
                self._min_gap = 9.7
>>>>>>> 74ca65c8
                self.vc_thickness = 0.5
                self.vc_tolerance = 0.468
                self._polarization = "vp"
                self._halbach_coef = {
<<<<<<< HEAD
                    "vp": {"a": 1.95855633, "b": -3.41259099, "c": 0.14960116},
                }
                self._material = 'NdFeB'
=======
                    "vp": {
                        "a": 2.03304573,
                        "b": -3.4431994,
                        "c": 0.18171406,
                    },  # must to be update
                }
                self._material = "NdFeB"
>>>>>>> 74ca65c8
<|MERGE_RESOLUTION|>--- conflicted
+++ resolved
@@ -238,14 +238,8 @@
                 self._gap = 15.8
                 self._min_gap = 15.8
                 self._br = 1.34
-<<<<<<< HEAD
-        
-        class APU22_SAPUCAIA(sources.APU):
-=======
-                self._z0 = 0
 
         class APU22_SPU(sources.APU):  # noqa: N801
->>>>>>> 74ca65c8
             """APU22 1991d class."""
 
             def __init__(self, period=22, length=1.2):
@@ -255,18 +249,11 @@
                 self._gap = 8
                 self._min_gap = 8
                 self._br = 1.34
-<<<<<<< HEAD
                 self._phase_coef = {
                     "hp": {"ef": 0.9981, "z0": 0.321},
                 }
-        
-        class APU22_MANACA(sources.APU):
-=======
-                self._z0 = 0.321
-                self._efficiency = 0.9981
 
         class APU22_MNC(sources.APU):  # noqa: N801
->>>>>>> 74ca65c8
             """APU22 1991d class."""
 
             def __init__(self, period=22, length=1.2):
@@ -535,17 +522,10 @@
                 self._halbach_coef = {
                     "vp": {"a": 2.03304573, "b": -3.4431994, "c": 0.18171406},
                 }
-<<<<<<< HEAD
-                self._material = 'NdFeB'
+                self._material = "NdFeB"
 
         class VPU29_CAT(sources.VPU):
             """VPU29a (CATERETÊ) class."""
-=======
-                self._material = "NdFeB"
-
-        class VPU29_CAT(sources.VPU):  # noqa: N801
-            """VPU29a (CATERETE) class."""
->>>>>>> 74ca65c8
 
             def __init__(self, period=29.0, length=1.54):
                 """Class constructor."""
@@ -553,24 +533,10 @@
                 self._label = "VPU29-CAT"
                 self._br = 1.304
                 self._gap = 9.7
-<<<<<<< HEAD
-=======
-                self._min_gap = 9.7
->>>>>>> 74ca65c8
                 self.vc_thickness = 0.5
                 self.vc_tolerance = 0.468
                 self._polarization = "vp"
                 self._halbach_coef = {
-<<<<<<< HEAD
                     "vp": {"a": 1.95855633, "b": -3.41259099, "c": 0.14960116},
                 }
-                self._material = 'NdFeB'
-=======
-                    "vp": {
-                        "a": 2.03304573,
-                        "b": -3.4431994,
-                        "c": 0.18171406,
-                    },  # must to be update
-                }
-                self._material = "NdFeB"
->>>>>>> 74ca65c8
+                self._material = "NdFeB"