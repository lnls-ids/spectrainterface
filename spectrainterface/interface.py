"""Spectra functions."""

import numpy as _np
import matplotlib.pyplot as _plt
from matplotlib import colors
import matplotlib.patches as _patches
from spectrainterface.accelerator import StorageRingParameters
from spectrainterface.sirius import SIRIUS
import mathphys
from spectrainterface.tools import SourceFunctions
from spectrainterface.sources import Undulator
from scipy.interpolate import make_interp_spline
import json
from spectrainterface import spectra
import sys
import time
import copy
import os
import multiprocessing

# REPOS_PATH = os.path.abspath("./")
# REPOS_PATH = __file__
REPOS_PATH = os.path.dirname(os.path.abspath(__file__))

ECHARGE = mathphys.constants.elementary_charge
EMASS = mathphys.constants.electron_mass
LSPEED = mathphys.constants.light_speed
ECHARGE_MC = ECHARGE / (2 * _np.pi * EMASS * LSPEED)
PLANCK = mathphys.constants.reduced_planck_constant
VACUUM_PERMITTICITY = mathphys.constants.vacuum_permitticity
PI = _np.pi


class SpectraTools:
    """Class with general spectra tools."""

    @staticmethod
    def _run_solver(input_template, verbose=False):
        """Run spectra.

        Args:
            input_template (dict): Dictionary containing
            calculation parameters.
            verbose (bool): If true it will print elapsed time

        Returns:
            dict: Output data dictionary
        """
        input_str = json.dumps(input_template)

        # call solver with the input string (JSON format)
        solver = spectra.Solver(input_str)

        # check if the parameter load is OK
        isready = solver.IsReady()
        if isready is False:
            print("Parameter load failed.")
            sys.exit()

        t0 = time.time()
        # start calculation
        solver.Run()
        dt = time.time() - t0
        if verbose:
            print("elapsed time: {0:.1f} s".format(dt))
        return solver

    @staticmethod
    def _set_accelerator_config(accelerator, input_template, flag_bend):
        input_template["Accelerator"]["Energy (GeV)"] = accelerator.energy
        input_template["Accelerator"]["Current (mA)"] = accelerator.current

        input_template["Accelerator"]["&sigma;<sub>z</sub> (mm)"] = accelerator.sigmaz

        input_template["Accelerator"]["Nat. Emittance (m.rad)"] = (
            accelerator.nat_emittance
        )

        input_template["Accelerator"]["Coupling Constant"] = (
            accelerator.coupling_constant
        )

        input_template["Accelerator"]["Energy Spread"] = accelerator.energy_spread

        input_template["Accelerator"]["&beta;<sub>x,y</sub> (m)"] = [
            accelerator.betax,
            accelerator.betay,
        ]

        input_template["Accelerator"]["&alpha;<sub>x,y</sub>"] = [
            accelerator.alphax,
            accelerator.alphay,
        ]

        input_template["Accelerator"]["&eta;<sub>x,y</sub> (m)"] = [
            accelerator.etax,
            accelerator.etay,
        ]

        input_template["Accelerator"]["&eta;'<sub>x,y</sub>"] = [
            accelerator.etapx,
            accelerator.etapy,
        ]

        if accelerator.injection_condition is None:
            if flag_bend:
                input_template["Accelerator"]["Options"]["Injection Condition"] = (
                    "Align at Center"
                )
            else:
                input_template["Accelerator"]["Options"]["Injection Condition"] = (
                    "Align at Entrance"
                )
        else:
            input_template["Accelerator"]["Options"]["Injection Condition"] = (
                accelerator.injection_condition
            )

        input_template["Accelerator"]["Options"]["Zero Emittance"] = (
            accelerator.zero_emittance
        )

        input_template["Accelerator"]["Options"]["Zero Energy Spread"] = (
            accelerator.zero_energy_spread
        )

        return input_template


class GeneralConfigs(SourceFunctions):
    """Class with general configs."""

    class SourceType:
        """Sub class to define source type."""

        user_defined = "userdefined"
        horizontal_undulator = "linearundulator"
        vertical_undulator = "verticalundulator"
        helical_undulator = "helicalundulator"
        elliptic_undulator = "ellipticundulator"
        figure8_undulator = "figure8undulator"
        vertical_figure8_undulator = "verticalfigure8undulator"
        bending_magnet = "bendingmagnet"
        wiggler = "wiggler"

    class InjectionCondition:
        """Sub class to define injection condition"""

        entrance = "Align at Entrance"
        center = "Align at Center"
        exit = "Align at Exit"
        automatic = "Automatic"
        custom = "Custom"

    def __init__(self):
        """Class constructor."""
        self._distance_from_source = 10  # [m]
        self._source_type = self.SourceType.user_defined
        self._field = None
        self._length = None
        self._bx_peak = None
        self._by_peak = None
        self._period = None
        self._kx = None
        self._ky = None
        self._rho = None

    @property
    def source_type(self):
        """Source type.

        Returns:
            CalcConfigs variables: Magnetic field, it can be defined by user or
            generated by spectra.
        """
        return self._source_type

    @property
    def field(self):
        """Magnetic field defined by user.

        Returns:
            numpy array: First column contains longitudinal spatial
            coordinate (z) [mm], second column contais vertical field
            [T], and third column constais horizontal field [T].
        """
        return self._field

    @property
    def length(self):
        """Length of device.

        Returns:
            float: Length [m]
        """
        return self._length

    @property
    def period(self):
        """Insertion device period [mm].

        Returns:
            float: ID's period [mm]
        """
        return self._period

    @property
    def by_peak(self):
        """Insertion device vertical peak field [T].

        Returns:
            float: by peak field [T]
        """
        return self._by_peak

    @property
    def bx_peak(self):
        """Insertion device horizontal peak field [T].

        Returns:
            float: bx peak field [T]
        """
        return self._bx_peak

    @property
    def ky(self):
        """Vertical deflection parameter (Ky).

        Returns:
            float: Vertical deflection parameter
        """
        return self._ky

    @property
    def kx(self):
        """Horizontal deflection parameter (Kx).

        Returns:
            float: Horizontal deflection parameter
        """
        return self._kx

    @property
    def rho(self):
        """Curvature radius.

        Returns:
            float: Curvature radius [m]
        """
        return self._rho

    @property
    def distance_from_source(self):
        """Distance from source.

        Returns:
            float: Distance from source [m]
        """
        return self._distance_from_source

    @source_type.setter
    def source_type(self, value):
        self._source_type = value

    @field.setter
    def field(self, value):
        if self.source_type != self.SourceType.user_defined:
            raise ValueError(
                "Field can only be defined if source type is user_defined."
            )
        else:
            self._field = value

    @length.setter
    def length(self, value):
        self._length = value

    @period.setter
    def period(self, value):
        if (
            self.source_type == self.SourceType.user_defined
            or self.source_type == self.SourceType.bending_magnet
        ):
            raise ValueError(
                "Period can only be defined if source type is not user_defined or is not a bending."  # noqa: E501
            )
        else:
            self._period = value
            if self._bx_peak is not None:
                self._kx = (
                    1e-3
                    * ECHARGE_MC
                    * self._bx_peak
                    * (
                        2 * self.period
                        if self.source_type == self.SourceType.figure8_undulator
                        else self.period
                    )
                )
            if self._by_peak is not None:
                self._ky = 1e-3 * ECHARGE_MC * self._by_peak * self.period
            if self._kx is not None:
                self._bx_peak = self._kx / (
                    ECHARGE_MC
                    * 1e-3
                    * (
                        2 * self.period
                        if self.source_type == self.SourceType.figure8_undulator
                        else self.period
                    )
                )
            if self._ky is not None:
                self._by_peak = self._ky / (ECHARGE_MC * 1e-3 * self.period)

    @by_peak.setter
    def by_peak(self, value):
        if self.source_type == self.SourceType.user_defined:
            raise ValueError(
                "By peak can only be defined if source type is not user_defined."  # noqa: E501
            )
        elif self.source_type == self.SourceType.vertical_undulator:
            raise ValueError(
                "By peak can not be defined if source type is a vertical undulator."  # noqa: E501
            )
        else:
            self._by_peak = value
            if self.period is not None:
                self._ky = 1e-3 * ECHARGE_MC * self._by_peak * self.period
                if self.source_type == self.SourceType.vertical_figure8_undulator:
                    self._ky *= 2

            if self.source_type == self.SourceType.helical_undulator:
                self._bx_peak = value
                if self.period is not None:
                    self._kx = self.ky

    @bx_peak.setter
    def bx_peak(self, value):
        if self.source_type == self.SourceType.user_defined:
            raise ValueError(
                "Bx peak can only be defined if source type is not user_defined."  # noqa: E501
            )
        elif self.source_type == self.SourceType.horizontal_undulator:
            raise ValueError(
                "Bx peak can not be defined if source type is a horizontal undulator."  # noqa: E501
            )
        else:
            self._bx_peak = value
            if self.period is not None:
                self._kx = 1e-3 * ECHARGE_MC * self._bx_peak * self.period
                if self.source_type == self.SourceType.figure8_undulator:
                    self._kx *= 2

            if self.source_type == self.SourceType.helical_undulator:
                self._by_peak = value
                if self.period is not None:
                    self._ky = self.kx

    @ky.setter
    def ky(self, value):
        if self.source_type == self.SourceType.user_defined:
            raise ValueError(
                "Ky can only be defined if source type is not user_defined."  # noqa: E501
            )
        elif self.source_type == self.SourceType.vertical_undulator:
            raise ValueError(
                "Ky can not be defined if source type is a vertical undulator."
            )  # noqa: E501
        else:
            self._ky = value
            if self.period is not None:
                self._by_peak = self._ky / (ECHARGE_MC * 1e-3 * self.period)

            if self.source_type == self.SourceType.helical_undulator:
                self._kx = value
                if self.period is not None:
                    self._bx_peak = self.bx_peak

    @kx.setter
    def kx(self, value):
        if self.source_type == self.SourceType.user_defined:
            raise ValueError(
                "Kx can only be defined if source type is not user_defined."  # noqa: E501
            )
        elif self.source_type == self.SourceType.horizontal_undulator:
            raise ValueError(
                "Kx can not be defined if source type is a horizontal undulator."  # noqa: E501
            )
        else:
            self._kx = value
            if self.period is not None:
                self._bx_peak = self._kx / (ECHARGE_MC * 1e-3 * self.period)
                if self.source_type == self.SourceType.figure8_undulator:
                    self._bx_peak /= 2

            if self.source_type == self.SourceType.helical_undulator:
                self._kx = value
                if self.period is not None:
                    self._bx_peak = self.bx_peak

    @rho.setter
    def rho(self, value):
        if self.source_type == self.SourceType.bending_magnet:
            self._rho = value
        else:
            raise ValueError(
                "Curvature radius can only be defined if source is a bending magnet."  # noqa: E501
            )

    @distance_from_source.setter
    def distance_from_source(self, value):
        self._distance_from_source = value


class Calc(GeneralConfigs, SpectraTools):
    """Class with methods to calculate flux."""

    class CalcConfigs:
        """Sub class to define calculation parameters."""

        class Method:
            """Sub class to define calculation method."""

            fixedpoint_near_field = "fpnearfield"
            fixedpoint_far_field = "fpfarfield"
            near_field = "nearfield"
            far_field = "farfield"
            fixedpoint_wigner = "fpwigner"
            wigner = "wigner"

        class Variable:
            """Sub class to define independet variable."""

            energy = "en"
            mesh_xy = "xy"
            mesh_xxp = "xxp"
            mesh_yyp = "yyp"
            k = "k"

        class Output:
            """Sub class to define output type."""

            flux_density = "fluxdensity"
            flux = "partialflux"
            brilliance = "brilliance"
            power_density = "powerdensity"
            power = "partialpower"
            phasespace = "phasespace"

        class SlitShape:
            """Sub class to define slit shape."""

            none = ""
            circular = "circslit"
            rectangular = "retslit"

    def __init__(self, accelerator):
        """Class constructor."""
        super().__init__()
        self._method = self.CalcConfigs.Method.near_field
        self._indep_var = self.CalcConfigs.Variable.energy
        self._output_type = self.CalcConfigs.Output.flux_density
        self._slit_shape = self.CalcConfigs.SlitShape.none
        self._accelerator = accelerator
        self._input_template = None

        # Energy related
        self._target_harmonic = None
        self._energy_range = None
        self._energy_step = None
        self._slit_position = None
        self._slit_acceptance = None

        #  Mesh xy related
        self._target_energy = None
        self._x_range = None
        self._y_range = None
        self._xp_range = None
        self._yp_range = None
        self._x_nr_pts = None
        self._xp_nr_pts = None
        self._y_nr_pts = None
        self._yp_nr_pts = None

        #  K related
        self._harmonic_range = None
        self._k_range = None
        self._k_nr_pts = None
        self._slice_x = None
        self._slice_y = None
        self._slice_px = None
        self._slice_py = None

        #  Phase error
        self._add_phase_errors = False
        self._use_recovery_params = True

        # Output
        self._output_captions = None
        self._output_data = None
        self._output_variables = None

        self._flux = None
        self._power_density = None
        self._power = None
        self._brilliance = None
        self._pl = None
        self._pc = None
        self._pl45 = None
        self._energies = None
        self._x = None
        self._y = None
        self._k = None
        self._output_kx = None
        self._output_ky = None
        self._dict_configs = {
            # Source Type
            "source_type": {
                "bendingmagnet": "Bending Magnet",
                "linearundulator": "Linear Undulator",
                "verticalundulator": "Vertical Undulator",
                "ellipticundulator": "Elliptic Undulator",
                "helicalundulator": "Helical Undulator",
                "figure8undulator": "Figure-8 Undulator",
                "wiggler": "Wiggler",
                "userdefined": "User Defined",
            },
            # Configurations
            "configurations": {
                # Method
                "farfield": "Far Field & Ideal Condition",
                "fpfarfield": "Fixed Point Calculation::Far Field & Ideal Condition",
                "nearfield": "Near Field",
                "fpnearfield": "Fixed Point Calculation::Near Field",
                "wigner": "Characterization at the Source Point::Wigner Function",
                "fpwigner": "Fixed Point Calculation::Wigner Function",
                # Variable
                "en": "Energy Dependence",
                "k": "K Dependence::Peak Flux Curve",  # if not wigner ::Peak Flux Curve
                "xy": "Spatial Dependence",
                "xxp": "X-X' (Projected)",
                "yyp": "Y-Y' (Projected)",
                # Output
                "fluxdensity": "Angular Flux Density",
                "partialflux": "Partial Flux",
                "partialpower": "Partial Power",
                "powerdensity": "Spatial Power Density",  # or Angular Power Density
                "brilliance": "Sliced",  # or Target Harmonics
                "phasespace": "Phase-Space Distribution",
                # Slit Shape
                "circslit": "Circular Slit",
                "retslit": "Rectangular Slit",
            },
        }

    @property
    def method(self):
        """Method of calculation.

        Returns:
            CalcConfigs variables: Method of calculation, it can be near field
            or wigner functions, for example.
        """
        return self._method

    @property
    def indep_var(self):
        """Independent variable.

        Returns:
            CalcConfigs variables: Independet variable, it can be energy of a
            mesh in the xy plane
        """
        return self._indep_var

    @property
    def output_type(self):
        """Output type.

        Returns:
            CalcConfigs variables: Output type, it can be flux density or
            partial flux, for example.
        """
        return self._output_type

    @property
    def energy_range(self):
        """Energy range.

        Returns:
            List of ints: Energy range to calculate spectrum
             [initial point, final point].
        """
        return self._energy_range

    @property
    def energy_step(self):
        """Energy step.

        Returns:
            float: Spectrum energy step.
        """
        return self._energy_step

    @property
    def observation_angle(self):
        """Observation position [mrad].

        Returns:
            List of floats: Slit position [xpos, ypos] [mrad]
        """
        return self._slit_position

    @property
    def slit_acceptance(self):
        """Slit acceptance [mrad].

        Returns:
            List of floats: Slit acceptance [xpos, ypos] [mrad]
        """
        return self._slit_acceptance

    @property
    def slit_shape(self):
        """Slit shape.

        Returns:
            string: It can be circular or rectangular.
        """
        return self._slit_shape

    @property
    def target_energy(self):
        """Target energy.

        Returns:
            float: Target energy to analyse.
        """
        return self._target_energy

    @property
    def x_range(self):
        """Mesh x range.

        Returns:
            List of floats: x limits [mrad] [initial point, final point]
        """
        return self._x_range

    @property
    def xp_range(self):
        """Mesh x' range.

        Returns:
            List of floats: x' limits [mrad] [initial point, final point]
        """
        return self._xp_range

    @property
    def y_range(self):
        """Mesh y range.

        Returns:
            List of floats: y limits [mrad] [initial point, final point]
        """
        return self._y_range

    @property
    def yp_range(self):
        """Mesh y' range.

        Returns:
            List of floats: y' limits [mrad] [initial point, final point]
        """
        return self._yp_range

    @property
    def x_nr_pts(self):
        """Nr of x points.

        Returns:
            float: Number of horizontal mesh points
        """
        return self._x_nr_pts

    @property
    def xp_nr_pts(self):
        """Nr of x' points.

        Returns:
            float: Number of horizontal angle mesh points
        """
        return self._xp_nr_pts

    @property
    def y_nr_pts(self):
        """Nr of y points.

        Returns:
            float: Number of vertical mesh points
        """
        return self._y_nr_pts

    @property
    def yp_nr_pts(self):
        """Nr of y' points.

        Returns:
            float: Number of vertical angle mesh points
        """
        return self._yp_nr_pts

    @property
    def harmonic_range(self):
        """Harmonic range.

        Returns:
            list of ints: List of harmonics to calculate brilliance.
        """
        return self._harmonic_range

    @property
    def target_harmonic(self):
        """Harmonic number.

        Returns:
            int: number of harmonic to calculate brilliance.
        """
        return self._target_harmonic

    @property
    def k_range(self):
        """K range.

        Returns:
            list of ints: List of k to calculate brilliance [kmin, kmax].
        """
        return self._k_range

    @property
    def k_nr_pts(self):
        """Number of k points.

        Returns:
            int: Number of K points.
        """
        return self._k_nr_pts

    @property
    def slice_x(self):
        """Slice x.

        Returns:
            float: Horizontal source point where Wigner function is
             calculated [mm].
        """
        return self._slice_x

    @property
    def slice_y(self):
        """Slice y.

        Returns:
            float: Vertical source point where Wigner function is
             calculated [mm].
        """
        return self._slice_y

    @property
    def slice_px(self):
        """Slice x'.

        Returns:
            float: Horizontal source angle where Wigner function is
             calculated [mrad].
        """
        return self._slice_px

    @property
    def slice_py(self):
        """Slice y'.

        Returns:
            float: Horizontal source angle where Wigner function is
             calculated [mrad].
        """
        return self._slice_py

    @property
    def output_captions(self):
        """Output captions.

        Returns:
            dict: Captions with spectra output
        """
        return self._output_captions

    @property
    def output_data(self):
        """Output data.

        Returns:
            dict: Data output from spectra
        """
        return self._output_data

    @property
    def output_variables(self):
        """Output variables.

        Returns:
            dict: Variables from spectra
        """
        return self._output_variables

    @property
    def flux(self):
        """Flux output.

        Returns:
            numpy array: Flux [ph/s/mr²/0.1%B.W].
        """
        return self._flux

    @property
    def power_density(self):
        """Power density output.

        Returns:
            numpy array: power density [kW/mr²].
        """
        return self._power_density

    @property
    def power(self):
        """Partial power output.

        Returns:
            numpy array: power density [kW].
        """
        return self._power

    @property
    def brilliance(self):
        """Brilliance output.

        Returns:
            numpy array: Brilliance [ph/s/mr²/0.1%B.W/mm²].
        """
        return self._brilliance

    @property
    def pl(self):
        """Linear polarization.

        Returns:
            numpy array: Linear polarization s1/s0
        """
        return self._pl

    @property
    def pc(self):
        """Circular polarization.

        Returns:
            numpy array: Circular polarization s3/s0
        """
        return self._pc

    @property
    def pl45(self):
        """Linear polarization 45°.

        Returns:
            numpy array: Linear polarization 45° s2/s0
        """
        return self._pl45

    @property
    def energies(self):
        """Energies.

        Returns:
            numpy array: Energyes [eV]
        """
        return self._energies

    @property
    def x(self):
        """Horizontal angle.

        Returns:
            numpy array: Horizontal angle [mrad]
        """
        return self._x

    @property
    def y(self):
        """Vertical angle.

        Returns:
            numpy array: Vertical angle [mrad]
        """
        return self._y

    @property
    def k(self):
        """Deflection parameter K.

        Returns:
            numpy array: Deflecetion parameter K.
        """
        return self._k

    @property
    def output_kx(self):
        """Deflection parameter Kx.

        Returns:
            numpy array: Deflecetion parameter Kx.
        """
        return self._kx

    @property
    def output_ky(self):
        """Deflection parameter Ky.

        Returns:
            numpy array: Deflecetion parameter Ky.
        """
        return self._ky

    @method.setter
    def method(self, value):
        self._method = value

    @indep_var.setter
    def indep_var(self, value):
        self._indep_var = value
        if value == self.CalcConfigs.Variable.energy:
            self._slit_position = [0, 0]
        elif value == self.CalcConfigs.Variable.mesh_xy:
            self._slit_position = None
            self._slit_shape = self.CalcConfigs.SlitShape.none

    @output_type.setter
    def output_type(self, value):
        self._output_type = value
        if value == self.CalcConfigs.Output.flux_density:
            self._slit_shape = self.CalcConfigs.SlitShape.none

    @energy_range.setter
    def energy_range(self, value):
        if self.indep_var != self.CalcConfigs.Variable.energy:
            raise ValueError(
                "Energy range can only be defined if the independent variable is energy."  # noqa: E501
            )
        else:
            self._energy_range = value

    @energy_step.setter
    def energy_step(self, value):
        if self.indep_var != self.CalcConfigs.Variable.energy:
            raise ValueError(
                "Energy step can only be defined if the independent variable is energy."  # noqa: E501
            )
        else:
            self._energy_step = value

    @observation_angle.setter
    def observation_angle(self, value):
        if self.indep_var != self.CalcConfigs.Variable.energy:
            raise ValueError(
                "Observation position can only be defined if the independent variable is energy."  # noqa: E501
            )
        else:
            self._slit_position = value

    @slit_acceptance.setter
    def slit_acceptance(self, value):
        if self.output_type == self.CalcConfigs.Output.power:
            self._slit_acceptance = value
        elif self.output_type != self.CalcConfigs.Output.flux:
            if self.source_type == self.SourceType.bending_magnet:
                self._slit_acceptance = value
            else:
                raise ValueError(
                    "Slit acceptance can only be defined if the output type is flux."  # noqa: E501
                )
        else:
            self._slit_acceptance = value

    @slit_shape.setter
    def slit_shape(self, value):
        if (
            self.output_type == self.CalcConfigs.Output.flux
            or self.output_type == self.CalcConfigs.Output.power
        ):
            self._slit_shape = value
        else:
            raise ValueError(
                "Slit shape can only be defined if the output type is flux."  # noqa: E501
            )

    @target_energy.setter
    def target_energy(self, value):
        if self.indep_var != self.CalcConfigs.Variable.mesh_xy:
            if self.indep_var == self.CalcConfigs.Variable.energy:
                if self.method == self.CalcConfigs.Method.fixedpoint_near_field:
                    self._target_energy = value
                elif self.method == self.CalcConfigs.Method.fixedpoint_far_field:
                    self._target_energy = value
                else:
                    raise ValueError(
                        "Target energy can only be defined if the variable is a xy mesh or calculation method is a fixed point."  # noqa: E501
                    )
            else:
                raise ValueError(
                    "Target energy can only be defined if the variable is a xy mesh or calculation method is a fixed point."  # noqa: E501
                )
        else:
            self._target_energy = value

    @x_range.setter
    def x_range(self, value):
        if (
            self.indep_var == self.CalcConfigs.Variable.mesh_xxp
            and self.output_type == self.CalcConfigs.Output.phasespace
            and self.method == self.CalcConfigs.Method.wigner
        ):
            self._x_range = value
        elif self.indep_var == self.CalcConfigs.Variable.mesh_xy:
            self._x_range = value
        else:
            raise ValueError(
                "X range can only be defined if the variable is a xy mesh or xx' phasespace."  # noqa: E501
            )

    @xp_range.setter
    def xp_range(self, value):
        if (
            self.indep_var == self.CalcConfigs.Variable.mesh_xxp
            and self.output_type == self.CalcConfigs.Output.phasespace
            and self.method == self.CalcConfigs.Method.wigner
        ):
            self._xp_range = value
        elif self.indep_var == self.CalcConfigs.Variable.mesh_xy:
            self._xp_range = value
        else:
            raise ValueError(
                "X range can only be defined if the variable is a xy mesh or xx' phasespace."  # noqa: E501
            )

    @y_range.setter
    def y_range(self, value):
        if (
            self.indep_var == self.CalcConfigs.Variable.mesh_yyp
            and self.output_type == self.CalcConfigs.Output.phasespace
            and self.method == self.CalcConfigs.Method.wigner
        ):
            self._y_range = value
        elif self.indep_var == self.CalcConfigs.Variable.mesh_xy:
            self._y_range = value
        else:
            raise ValueError(
                "X range can only be defined if the variable is a xy mesh or yy' phasespace."  # noqa: E501
            )

    @yp_range.setter
    def yp_range(self, value):
        if (
            self.indep_var == self.CalcConfigs.Variable.mesh_yyp
            and self.output_type == self.CalcConfigs.Output.phasespace
            and self.method == self.CalcConfigs.Method.wigner
        ):
            self._yp_range = value
        elif self.indep_var == self.CalcConfigs.Variable.mesh_xy:
            self._yp_range = value
        else:
            raise ValueError(
                "X range can only be defined if the variable is a xy mesh or or yy' phasespace."  # noqa: E501
            )

    @x_nr_pts.setter
    def x_nr_pts(self, value):
        if (
            self.indep_var == self.CalcConfigs.Variable.mesh_xxp
            and self.output_type == self.CalcConfigs.Output.phasespace
            and self.method == self.CalcConfigs.Method.wigner
        ):
            self._x_nr_pts = value
        elif self.indep_var == self.CalcConfigs.Variable.mesh_xy:
            self._x_nr_pts = value
        else:
            raise ValueError(
                "X range can only be defined if the variable is a xy mesh or xx' phasespace."  # noqa: E501
            )

    @xp_nr_pts.setter
    def xp_nr_pts(self, value):
        if (
            self.indep_var == self.CalcConfigs.Variable.mesh_xxp
            and self.output_type == self.CalcConfigs.Output.phasespace
            and self.method == self.CalcConfigs.Method.wigner
        ):
            self._xp_nr_pts = value
        else:
            raise ValueError(
                "X range can only be defined if the variable is a or xx' phasespace."  # noqa: E501
            )

    @y_nr_pts.setter
    def y_nr_pts(self, value):
        if (
            self.indep_var == self.CalcConfigs.Variable.mesh_yyp
            and self.output_type == self.CalcConfigs.Output.phasespace
            and self.method == self.CalcConfigs.Method.wigner
        ):
            self._y_nr_pts = value
        elif self.indep_var == self.CalcConfigs.Variable.mesh_xy:
            self._y_nr_pts = value
        else:
            raise ValueError(
                "Y range can only be defined if the variable is a xy mesh."  # noqa: E501
            )

    @yp_nr_pts.setter
    def yp_nr_pts(self, value):
        if (
            self.indep_var == self.CalcConfigs.Variable.mesh_yyp
            and self.output_type == self.CalcConfigs.Output.phasespace
            and self.method == self.CalcConfigs.Method.wigner
        ):
            self._yp_nr_pts = value
        else:
            raise ValueError(
                "X range can only be defined if the variable is a or yy' phasespace."  # noqa: E501
            )

    @harmonic_range.setter
    def harmonic_range(self, value):
        if self.indep_var != self.CalcConfigs.Variable.k:
            raise ValueError("Harmonic range can only be defined if the variable is k.")
        else:
            self._harmonic_range = value

    @target_harmonic.setter
    def target_harmonic(self, value):
        if (
            self.indep_var == self.CalcConfigs.Variable.mesh_xxp
            or self.indep_var == self.CalcConfigs.Variable.mesh_yyp
        ) and self.output_type == self.CalcConfigs.Output.phasespace:
            self._target_harmonic = value
        elif self.indep_var == self.CalcConfigs.Variable.energy:
            if self.method == self.CalcConfigs.Method.fixedpoint_wigner:
                self._target_harmonic = value
            else:
                raise ValueError(
                    "Harmonic number can only be defined if the method is fixed point wigner."  # noqa: E501
                )
        else:
            raise ValueError(
                "Harmonic number can only be defined if the variable is energy."  # noqa: E501
            )

    @k_range.setter
    def k_range(self, value):
        if self.indep_var != self.CalcConfigs.Variable.k:
            raise ValueError("K range can only be defined if the variable is k.")
        else:
            self._k_range = value

    @k_nr_pts.setter
    def k_nr_pts(self, value):
        if self.indep_var != self.CalcConfigs.Variable.k:
            raise ValueError("K nr points can only be defined if the variable is k.")
        else:
            self._k_nr_pts = value

    @slice_x.setter
    def slice_x(self, value):
        if self.indep_var == self.CalcConfigs.Variable.k:
            self._slice_x = value
        elif self.indep_var == self.CalcConfigs.Variable.energy:
            if self.method == self.CalcConfigs.Method.fixedpoint_wigner:
                self._slice_x = value
            else:
                raise ValueError(
                    "Slice x can only be defined if the method is fixed point wigner."  # noqa: E501
                )
        else:
            raise ValueError(
                "Slice x can only be defined if the variable is k  or energy."
            )

    @slice_y.setter
    def slice_y(self, value):
        if self.indep_var == self.CalcConfigs.Variable.k:
            self._slice_y = value
        elif self.indep_var == self.CalcConfigs.Variable.energy:
            if self.method == self.CalcConfigs.Method.fixedpoint_wigner:
                self._slice_y = value
            else:
                raise ValueError(
                    "Slice y can only be defined if the method is fixed point wigner."  # noqa: E501
                )
        else:
            raise ValueError(
                "Slice y can only be defined if the variable is k  or energy."
            )

    @slice_px.setter
    def slice_px(self, value):
        if self.indep_var == self.CalcConfigs.Variable.k:
            self._slice_px = value
        elif self.indep_var == self.CalcConfigs.Variable.energy:
            if self.method == self.CalcConfigs.Method.fixedpoint_wigner:
                self._slice_px = value
            else:
                raise ValueError(
                    "Slice x' can only be defined if the method is fixed point wigner."  # noqa: E501
                )
        else:
            raise ValueError(
                "Slice x' can only be defined if the variable is k  or energy."
            )

    @slice_py.setter
    def slice_py(self, value):
        if self.indep_var == self.CalcConfigs.Variable.k:
            self._slice_py = value
        elif self.indep_var == self.CalcConfigs.Variable.energy:
            if self.method == self.CalcConfigs.Method.fixedpoint_wigner:
                self._slice_py = value
            else:
                raise ValueError(
                    "Slice y' can only be defined if the method is fixed point wigner."  # noqa: E501
                )
        else:
            raise ValueError(
                "Slice y' can only be defined if the variable is k or energy."
            )

    def _reset_class(self):
        """Reset Class Function."""
        # Energy related
        self._target_harmonic = None
        self._energy_range = None
        self._energy_step = None
        self._slit_position = None
        self._slit_acceptance = None

        #  Mesh xy related
        self._target_energy = None
        self._x_range = None
        self._y_range = None
        self._x_nr_pts = None
        self._y_nr_pts = None

        #  K related
        self._harmonic_range = None
        self._k_range = None
        self._k_nr_pts = None
        self._slice_x = None
        self._slice_y = None
        self._slice_px = None
        self._slice_py = None

    def set_config(self):  # noqa: C901
        """Set calc config."""
        config_name = self.source_type
        config_name += "_"
        config_name += self.method
        config_name += "_"
        config_name += self.indep_var
        config_name += "_"
        config_name += self.output_type

        if self.slit_shape != "":
            config_name += "_"
            config_name += self.slit_shape

        # Assembly of source and configuration type
        keys = config_name.split("_")

        source_type = self._dict_configs["source_type"][keys[0]]

        config = [
            "::" + self._dict_configs["configurations"][key]
            if key in self._dict_configs["configurations"]
            else ""
            for key in keys[1::]
        ]
        config[0] = config[0][2::]
        config_type = "".join(config)
        config_type = (
            config_type.replace("Energy Dependence::", "")
            if ("fpfarfield" in keys) or ("fpnearfield" in keys) or ("fpwigner" in keys)
            else config_type
        )
        config_type = (
            config_type.replace("::Circular Slit", "")
            if ("fpwigner" in keys)
            else config_type
        )
        config_type = (
            config_type.replace("::Rectangular Slit", "")
            if ("fpwigner" in keys)
            else config_type
        )
        config_type = (
            config_type.replace(
                "Angular Flux Density", "Spatial Flux Density::Mesh: x-y"
            )
            if "xy" in keys
            else config_type
        )
        config_type = (
            config_type.replace(
                "Spatial Power Density", "Spatial Power Density::Mesh: x-y"
            )
            if "xy" in keys
            else config_type
        )
        config_type = config_type + "::Target Harmonics" if "k" in keys else config_type
        config_type = (
            config_type.replace("Spatial Flux Density", "Angular Flux Density")
            if "farfield" in keys
            else config_type
        )
        config_type = (
            config_type.replace("Spatial Power Density", "Angular Power Density")
            if "farfield" in keys
            else config_type
        )
        config_type = (
            config_type.replace("Angular Flux Density", "Spatial Flux Density")
            if "nearfield" in keys
            else config_type
        )
        config_type = (
            config_type.replace("Angular Power Density", "Spatial Power Density")
            if "nearfield" in keys
            else config_type
        )
        config_type = (
            config_type.replace("Peak Flux Curve::Sliced::", "")
            if "wigner" in keys
            else config_type
        )
        config_type = (
            config_type.replace(
                "Y-Y' (Projected)::Phase-Space Distribution",
                "Phase-Space Distribution::Y-Y' (Projected)",
            )
            if "phasespace" in keys
            else config_type
        )
        config_type = (
            config_type.replace(
                "X-X' (Projected)::Phase-Space Distribution",
                "Phase-Space Distribution::X-X' (Projected)",
            )
            if "phasespace" in keys
            else config_type
        )

        # Open template file
        template_file_name = (
            REPOS_PATH + "/calculation_parameters/parameters_template.json"
        )
        file = open(template_file_name)
        input_temp = json.load(file)

        # Setting accelerator parameters
        flag_bend = False
        if self.source_type == self.SourceType.bending_magnet:
            flag_bend = True

        input_temp = self._set_accelerator_config(
            self._accelerator, input_temp, flag_bend
        )

        # Setting configuration and source type
        input_temp["Configurations"]["Type"] = config_type
        input_temp["Light Source"]["Type"] = source_type

        if self.field is not None:
            data = _np.zeros((3, len(self.field[:, 0])))
            data[0, :] = self.field[:, 0]
            data[1, :] = self.field[:, 2]
            data[2, :] = self.field[:, 1]
            input_temp["Light Source"]["Field Profile"]["data"] = data.tolist()

        if self.ky is not None:
            if (
                self.source_type == self.SourceType.horizontal_undulator
                or self.source_type == self.SourceType.helical_undulator
                or self.source_type == self.SourceType.wiggler
            ):
                input_temp["Light Source"]["K value"] = self.ky

        if self.kx is not None:
            if self.source_type == self.SourceType.vertical_undulator:
                input_temp["Light Source"]["K value"] = self.kx

        if self.kx is not None or self.ky is not None:
            if (
                self.source_type == self.SourceType.elliptic_undulator
                or self.source_type == self.SourceType.figure8_undulator
                or self.source_type == self.SourceType.vertical_figure8_undulator
            ):
                input_temp["Light Source"]["K<sub>x,y</sub>"] = [
                    self.kx if self.kx is not None else 0,
                    self.ky if self.ky is not None else 0,
                ]

        if self.by_peak is not None:
            if self.source_type == self.SourceType.bending_magnet:
                input_temp["Light Source"]["B (T)"] = self.by_peak
                energy = self._accelerator.energy
                brho = energy * 1e9 * ECHARGE / (ECHARGE * LSPEED)
                rho = brho / self.by_peak
                input_temp["Light Source"]["&rho; (m)"] = rho

            elif self.source_type == self.SourceType.wiggler:
                input_temp["Light Source"]["B (T)"] = self.by_peak

        if self.rho is not None:
            if self.source_type == self.SourceType.bending_magnet:
                input_temp["Light Source"]["&rho; (m)"] = self.rho
                energy = self._accelerator.energy
                brho = energy * 1e9 * ECHARGE / (ECHARGE * LSPEED)
                by = brho / self.rho
                input_temp["Light Source"]["B (T)"] = by

        if self.period is not None:
            input_temp["Light Source"]["&lambda;<sub>u</sub> (mm)"] = self.period

        if self.length is not None:
            if self.source_type == self.SourceType.bending_magnet:
                input_temp["Light Source"]["BM Length (m)"] = self.length
            else:
                input_temp["Light Source"]["Device Length (m)"] = self.length

        if self.energy_range is not None:
            input_temp["Configurations"]["Energy Range (eV)"] = self.energy_range

        if self.energy_step is not None:
            if (
                self.source_type == self.SourceType.bending_magnet
                or self.source_type == self.SourceType.wiggler
            ):
                nr_points = int(
                    (self.energy_range[1] - self.energy_range[0]) / self.energy_step
                )
                input_temp["Configurations"]["Points (Energy)"] = nr_points
            else:
                input_temp["Configurations"]["Energy Pitch (eV)"] = self.energy_step

        if self.observation_angle is not None:
            if self.output_type == self.CalcConfigs.Output.flux_density:
                input_temp["Configurations"]["Angle &theta;<sub>x,y</sub> (mrad)"] = (
                    self.observation_angle
                )
            elif self.output_type == self.CalcConfigs.Output.flux:
                input_temp["Configurations"][
                    "Slit Pos.: &theta;<sub>x,y</sub> (mrad)"
                ] = self.observation_angle
            elif self.output_type == self.CalcConfigs.Output.power:
                input_temp["Configurations"][
                    "Slit Pos.: &theta;<sub>x,y</sub> (mrad)"
                ] = self.observation_angle

        if self.slit_acceptance is not None:
            if self.slit_shape == self.CalcConfigs.SlitShape.circular:
                input_temp["Configurations"]["Slit &theta;<sub>1,2</sub> (mrad)"] = (
                    self.slit_acceptance
                )
            elif self.slit_shape == self.CalcConfigs.SlitShape.rectangular:
                input_temp["Configurations"]["&Delta;&theta;<sub>x,y</sub> (mrad)"] = (
                    self.slit_acceptance
                )
            if self.source_type == self.SourceType.bending_magnet:
                if self.output_type == self.CalcConfigs.Output.flux_density:
                    input_temp["Configurations"]["X' Acceptance (mrad)"] = (
                        self.slit_acceptance
                    )

        if self.target_energy is not None:
            input_temp["Configurations"]["Target Energy (eV)"] = self.target_energy

        if self.target_harmonic is not None:
            input_temp["Configurations"]["Target Harmonic"] = self.target_harmonic

        if self.x_range is not None:
            if self.output_type == self.CalcConfigs.Output.phasespace:
                input_temp["Configurations"]["X Range (mm)"] = self.x_range
                input_temp["Configurations"]["Points (X)"] = self.x_nr_pts
                input_temp["Configurations"]["X' Range (mrad)"] = self.xp_range
                input_temp["Configurations"]["Points (X')"] = self.xp_nr_pts
            else:
                input_temp["Configurations"]["&theta;<sub>x</sub> Range (mrad)"] = (
                    self.x_range
                )
                input_temp["Configurations"]["Points (x)"] = self.x_nr_pts

        if self.y_range is not None:
            if self.output_type == self.CalcConfigs.Output.phasespace:
                input_temp["Configurations"]["Y Range (mm)"] = self.y_range
                input_temp["Configurations"]["Points (Y)"] = self.y_nr_pts
                input_temp["Configurations"]["Y' Range (mrad)"] = self.yp_range
                input_temp["Configurations"]["Points (Y')"] = self.yp_nr_pts
            else:
                input_temp["Configurations"]["&theta;<sub>y</sub> Range (mrad)"] = (
                    self.y_range
                )
                input_temp["Configurations"]["Points (y)"] = self.y_nr_pts

        if self.harmonic_range is not None:
            input_temp["Configurations"]["Harmonic Range"] = self.harmonic_range
            if (
                self.source_type == self.SourceType.horizontal_undulator
                or self.source_type == self.SourceType.vertical_undulator
                or self.source_type == self.SourceType.helical_undulator
            ):
                input_temp["Configurations"]["K Range"] = self.k_range
            else:
                input_temp["Configurations"]["K<sub>&perp;</sub> Range"] = self.k_range
            if self.method == self.CalcConfigs.Method.wigner:
                input_temp["Configurations"]["Slice X (mm)"] = self.slice_x
                input_temp["Configurations"]["Slice Y (mm)"] = self.slice_y
                input_temp["Configurations"]["Slice X' (mrad)"] = self.slice_px
                input_temp["Configurations"]["Slice Y' (mrad)"] = self.slice_py
            input_temp["Configurations"]["Points (K)"] = self.k_nr_pts

        input_temp["Configurations"]["Distance from the Source (m)"] = (
            self.distance_from_source
        )

        self._input_template = input_temp

    def verify_valid_parameters(self):  # noqa: C901
        """Check if calculation parameters are valid.

        Returns:
            bool: Returns True of False.
        """
        if self.indep_var == self.CalcConfigs.Variable.energy:
            if self.target_energy is None:
                if self.energy_range is None:
                    if self.target_harmonic is None:
                        raise ValueError("Energy range must be defined.")

            if self.target_energy is None:
                if self.energy_step is None:
                    if self.target_harmonic is None:
                        raise ValueError("Energy step must be defined.")

            if self.observation_angle is None:
                raise ValueError("Observation angle must be defined.")

            if self.source_type == self.SourceType.bending_magnet:
                if self.slit_acceptance is None:
                    raise ValueError("Slit acceptance must be defined.")

            if self.output_type == self.CalcConfigs.Output.flux:
                if self.slit_acceptance is None:
                    raise ValueError("Slit acceptance must be defined.")

                if self.slit_shape is None:
                    raise ValueError("Slit shape must be defined.")

        if self.indep_var == self.CalcConfigs.Variable.mesh_xy:
            if (
                self.target_energy is None
                and self.output_type == self.CalcConfigs.Output.flux_density
            ):
                raise ValueError("Energy target must be defined")

            if self.x_range is None:
                raise ValueError("X range must be defined.")

            if self.y_range is None:
                raise ValueError("Y range must be defined.")

            if self.x_nr_pts is None:
                raise ValueError("Nr. of x points must be defined.")

            if self.y_nr_pts is None:
                raise ValueError("Nr. of y points must be defined.")

        if self.indep_var == self.CalcConfigs.Variable.mesh_xxp:
            if self.target_harmonic is None:
                raise ValueError("Harmonic number must be defined.")
            if self.x_range is not None:
                if self.xp_range is None:
                    raise ValueError("X' range must be defined.")
                if self.x_nr_pts is None:
                    raise ValueError("Nr. of x points must be defined.")
                if self.xp_nr_pts is None:
                    raise ValueError("Nr. of x' points must be defined.")
            elif self.y_range is not None:
                if self.yp_range is None:
                    raise ValueError("Y' range must be defined.")
                if self.y_nr_pts is None:
                    raise ValueError("Nr. of y points must be defined.")
                if self.yp_nr_pts is None:
                    raise ValueError("Nr. of y' points must be defined.")
            else:
                raise ValueError("X or Y range must be defined.")

        if self.indep_var == self.CalcConfigs.Variable.k:
            if self.harmonic_range is None:
                raise ValueError("Harmonic range must be defined.")

            if self.k_range is None:
                raise ValueError("K range must be defined.")

            if self.k_nr_pts is None:
                raise ValueError("Number of K points must be defined.")

            if self.method == self.CalcConfigs.Method.wigner:
                if self.slice_x is None:
                    raise ValueError("Slice x must be defined.")

                if self.slice_y is None:
                    raise ValueError("Slice y must be defined.")

                if self.slice_px is None:
                    raise ValueError("Slice px must be defined.")

                if self.slice_py is None:
                    raise ValueError("Slice py must be defined.")

        return True

    def run_calculation(self, time_print: bool = False):
        """Run calculation."""
        self.verify_valid_parameters()
        solver = self._run_solver(self._input_template, time_print)
        self._solver = solver
        captions, data, variables = self.extractdata(solver)
        self._output_captions = captions
        self._output_data = data
        self._output_variables = variables
        # self._reset_class()
        self._set_outputs()

        return solver

    def _set_outputs(self):  # noqa: C901
        data = self._output_data
        captions = self._output_captions
        variables = self._output_variables

        if self.indep_var == self.CalcConfigs.Variable.energy:
            if (
                self.method == self.CalcConfigs.Method.fixedpoint_near_field
                or self.method == self.CalcConfigs.Method.fixedpoint_far_field
            ):
                if self.output_type == self.CalcConfigs.Output.power:
                    self._power = data[0][0]
                else:
                    self._flux = data[0]
                    self._pl = data[1]
                    self._pc = data[2]
                    self._pl45 = data[3]
            elif self.method == self.CalcConfigs.Method.fixedpoint_wigner:
                self._brilliance = data[0]
            else:
                self._flux = data[0, :]
                if len(captions["titles"]) == 5:
                    self._pl = data[1, :]
                    self._pc = data[2, :]
                    self._pl45 = data[3, :]
                elif len(captions["titles"]) == 6:
                    self._brilliance = data[1, :]
                    self._pl = data[2, :]
                    self._pc = data[3, :]
                    self._pl45 = data[4, :]
                self._energies = self._output_variables[0, :]

        elif self.indep_var == self.CalcConfigs.Variable.mesh_xy:
            if self.output_type == self.CalcConfigs.Output.power_density:
                self._power_density = data[0, :]
                self._x = _np.array(self._output_variables[0][:])
                self._y = _np.array(self._output_variables[1][:])
                self._power_density = _np.reshape(
                    self._power_density, (len(self._y), len(self._x))
                )
                self._power_density = _np.flip(self._power_density, axis=0)

            if self.output_type == self.CalcConfigs.Output.flux_density:
                self._flux = data[0, :]
                self._x = _np.array(self._output_variables[0][:])
                self._y = _np.array(self._output_variables[1][:])
                self._flux = _np.reshape(self._flux, (len(self._y), len(self._x)))
                self._flux = _np.flip(self._flux, axis=0)
                self._pl = data[1, :]
                self._pc = data[2, :]
                self._pl45 = data[3, :]

                self._pl = _np.reshape(self._pl, (len(self._y), len(self._x)))
                self._pl = _np.flip(self._pl, axis=0)

                self._pc = _np.reshape(self._pc, (len(self._y), len(self._x)))
                self._pc = _np.flip(self._pc, axis=0)

                self._pl45 = _np.reshape(self._pl45, (len(self._y), len(self._x)))
                self._pl45 = _np.flip(self._pl45, axis=0)

        elif (
            self.indep_var == self.CalcConfigs.Variable.mesh_xxp
            or self.indep_var == self.CalcConfigs.Variable.mesh_yyp
        ):
            if (
                self.method == self.CalcConfigs.Method.wigner
                and self.output_type == self.CalcConfigs.Output.phasespace
            ):
                self._brilliance = data[0]

        elif self.indep_var == self.CalcConfigs.Variable.k:
            if self.method == self.CalcConfigs.Method.wigner:
                if (
                    self.source_type != self.SourceType.elliptic_undulator
                    and self.source_type != self.SourceType.figure8_undulator
                    and self.source_type != self.SourceType.vertical_figure8_undulator
                ):
                    self._k = data[:, 0, :]
                    self._brilliance = data[:, 1, :]
                    self._energies = variables[:, :]
                    if self._add_phase_errors is True:
                        self._brilliance = self.apply_phase_errors(
                            self._brilliance, self._use_recovery_params
                        )

                else:
                    self._kx = data[:, 0, :]
                    self._ky = data[:, 1, :]
                    self._brilliance = data[:, 2, :]
                    self._energies = variables[:, :]
            elif self.method == self.CalcConfigs.Method.far_field:
                if (
                    self.source_type != self.SourceType.elliptic_undulator
                    and self.source_type != self.SourceType.figure8_undulator
                    and self.source_type != self.SourceType.vertical_figure8_undulator
                ):
                    self._k = data[:, 1, :]
                    self._flux = data[:, 2, :]
                    self._energies = variables[:, :]
                    if self._add_phase_errors is True:
                        self._flux = self.apply_phase_errors(
                            self._flux, self._use_recovery_params
                        )
                    self._brilliance = data[:, 2, :]
                    self._pl = data[:, 3, :]
                    self._pc = data[:, 4, :]
                    self._pl45 = data[:, 5, :]
                else:
                    self._kx = data[:, 1, :]
                    self._ky = data[:, 2, :]
                    self._flux = data[:, 3, :]
                    self._energies = variables[:, :]

    def extractdata(self, solver):
        """Extract solver data.

        Args:
            solver (spectra solver): Spectra solver object

        Returns:
            dict: captions
            dict: data
            dict: variables
        """
        captions = solver.GetCaptions()
        data = _np.array(solver.GetData()["data"])

        if self.indep_var != self.CalcConfigs.Variable.k:
            variables = _np.array(solver.GetData()["variables"], dtype=object)
        else:
            if (
                self.source_type == self.SourceType.figure8_undulator
                or self.source_type == self.SourceType.vertical_figure8_undulator
            ):
                nr_harmonics = (
                    int((self.harmonic_range[-1] - self.harmonic_range[0]) * 2) + 1
                )
                if self.method == self.CalcConfigs.Method.wigner:
                    data = _np.zeros((nr_harmonics, 3, self.k_nr_pts))
                else:
                    data = _np.zeros((nr_harmonics, 7, self.k_nr_pts))
            else:
                nr_harmonics = (
                    int((self.harmonic_range[-1] - self.harmonic_range[0]) / 2) + 1
                )
                if self.source_type == self.SourceType.elliptic_undulator:
                    if self.method == self.CalcConfigs.Method.wigner:
                        data = _np.zeros((nr_harmonics, 3, self.k_nr_pts))
                    else:
                        data = _np.zeros((nr_harmonics, 7, self.k_nr_pts))
                else:
                    if self.method == self.CalcConfigs.Method.wigner:
                        data = _np.zeros((nr_harmonics, 2, self.k_nr_pts))
                    else:
                        data = _np.zeros((nr_harmonics, 6, self.k_nr_pts))
            variables = _np.zeros((nr_harmonics, self.k_nr_pts))
            for i in range(nr_harmonics):
                variables[i, :] = _np.array(solver.GetDetailData(i)["variables"])
                data[i, :, :] = _np.array(solver.GetDetailData(i)["data"])
        return captions, data, variables

    def apply_phase_errors(self, values, rec_param=True):
        """Add phase errors.

        Args:
            values (numpy 2d array): It can be brilliance of flux
            rec_param (bool, optional): Use recovery params. Defaults to True.

        Returns:
            numpy 2d array: brilliance of flux with phase errors
        """
        fname = REPOS_PATH + "/files/phase_errors_fit.txt"
        data = _np.genfromtxt(fname, unpack=True, skip_header=1)
        # h = data[:, 0]
        ph_err1 = data[:, 1]
        ph_err2 = data[:, 2]
        harm0 = self.harmonic_range[0]
        harmf = self.harmonic_range[-1]
        idcs = (_np.arange(harm0 - 1, harmf, 2),)
        if rec_param:
            ph = ph_err2[idcs]
        else:
            ph = ph_err1[idcs]
        ph_full = _np.tile(ph, values.shape[1]).reshape(values.shape, order="F")
        return values * ph_full

    @staticmethod
    def process_brilliance_curve(input_energies, input_brilliance, superp_value=250):
        """Process brilliance curve.

        Args:
            input_energies (numpy 2d array): Array with energies and
             brilliances for each harmonic
            input_brilliance (numpy 2d array): Array with energies and
                brilliances for each harmonic
            superp_value (int, optional): Desired value of energy
             superposition. Defaults to 250.

        Returns:
            _type_: _description_
        """
        flag_pre_processing = False
        harm_nr = input_energies.shape[0]
        energies = _np.zeros((harm_nr, 2001))
        brilliance = _np.zeros((harm_nr, 2001))
        for i in _np.arange(harm_nr - 1):
            if flag_pre_processing is False:
                e_harm = input_energies[i, :]
                b_harm = input_brilliance[i, :]
                idx = _np.argsort(e_harm)
                e_harm = e_harm[idx]
                b_harm = b_harm[idx]
                e_harm_interp = _np.linspace(_np.min(e_harm), _np.max(e_harm), 2001)
                b_harm_interp = _np.exp(
                    _np.interp(e_harm_interp, e_harm, _np.log(b_harm))
                )
            else:
                e_harm_interp = energies[i, :]
                b_harm_interp = brilliance[i, :]

            e_next_harm = input_energies[i + 1, :]
            b_next_harm = input_brilliance[i + 1, :]
            idx = _np.argsort(e_next_harm)
            e_next_harm = e_next_harm[idx]
            b_next_harm = b_next_harm[idx]

            e_next_harm_interp = _np.linspace(
                _np.min(e_next_harm), _np.max(e_next_harm), 2001
            )
            b_next_harm_interp = _np.exp(
                _np.interp(e_next_harm_interp, e_next_harm, _np.log(b_next_harm))
            )

            max_e_harm = _np.nanmax(e_harm_interp)
            min_e_harm = _np.nanmin(e_harm_interp)
            max_e_next_harm = _np.nanmax(e_next_harm_interp)
            min_e_next_harm = _np.nanmin(e_next_harm_interp)

            flag_pre_processing = False
            if max_e_harm >= min_e_next_harm:
                flag_pre_processing = True

                min_abs = _np.max((min_e_harm, min_e_next_harm))
                max_abs = _np.min((max_e_harm, max_e_next_harm))
                energy_intersect = _np.linspace(min_abs, max_abs, 2001)

                b_harm_intersect = _np.interp(
                    energy_intersect, e_harm_interp, b_harm_interp
                )
                b_next_harm_intersect = _np.interp(
                    energy_intersect, e_next_harm_interp, b_next_harm_interp
                )

                idcs_bigger = _np.where(b_next_harm_intersect >= b_harm_intersect)

                ecross = energy_intersect[_np.min(idcs_bigger)]

                idx_cut_e1 = _np.nanargmin(
                    _np.abs(e_harm_interp - ecross - superp_value)
                )
                idx_cut_e3 = _np.nanargmin(
                    _np.abs(e_next_harm_interp - ecross + superp_value)
                )

                e_harm = e_harm_interp[:idx_cut_e1]
                b_harm = b_harm_interp[:idx_cut_e1]

                e_next_harm = e_next_harm_interp[idx_cut_e3:]
                b_next_harm = b_next_harm_interp[idx_cut_e3:]

            e_harm_new = _np.copy(e_harm)
            b_harm_new = _np.copy(b_harm)
            e_harm_new.resize(2001)
            b_harm_new.resize(2001)
            idx = len(e_harm) - 1
            e_harm_new[idx:] = _np.full(len(e_harm_new[idx:]), _np.nan)
            b_harm_new[idx:] = _np.full(len(e_harm_new[idx:]), _np.nan)

            e_next_harm_new = _np.copy(e_next_harm)
            b_next_harm_new = _np.copy(b_next_harm)
            e_next_harm_new.resize(2001)
            b_next_harm_new.resize(2001)
            idx = len(e_next_harm) - 1
            e_next_harm_new[idx:] = _np.full(len(e_next_harm_new[idx:]), _np.nan)
            b_next_harm_new[idx:] = _np.full(len(e_next_harm_new[idx:]), _np.nan)

            energies[i, :] = e_harm_new
            brilliance[i, :] = b_harm_new

            energies[i + 1, :] = e_next_harm_new
            brilliance[i + 1, :] = b_next_harm_new

        return energies, brilliance


class SpectraInterface:
    """Spectra Interface class."""

    def __init__(self):
        """Class constructor."""
        self._accelerator = SIRIUS.StorageRing()
        self._calc = Calc(self._accelerator)
        self._sources = None
        self._energies = None
        self._brilliances = None
        self._fluxes = None
        self._target_energy = None
        self._flux_density_matrix = None
        self._info_matrix_flux_density = None
        self._flux_matrix = None
        self._info_matrix_flux = None
        self._brilliance_matrix = None
        self._info_matrix_brilliance = None
        self._flag_brill_processed = False
        self._flag_flux_processed = False

    @property
    def accelerator(self):
        """Accelerator parameters.

        Returns:
            StorageRingParameters object: class to config accelerator.
        """
        return self._accelerator

    @property
    def calc(self):
        """CalcFlux object.

        Returns:
            CalcFlux object: Class to calculate flux
        """
        return self._calc

    @property
    def sources(self):
        """Sources list.

        Returns:
            List: List of sources objects
        """
        return self._sources

    @property
    def energies(self):
        """List of energies for each undulator.

        Returns:
            list of numpy arrays: Energies for each undulator, for each
             harmonic.
        """
        return self._energies

    @property
    def brilliances(self):
        """List of brilliances for each undulator.

        Returns:
            list of numpy arrays: Brilliances for each undulator, for each
             harmonic.
        """
        return self._brilliances

    @property
    def fluxes(self):
        """List of fluxes for each undulator.

        Returns:
            list of numpy arrays: Fluxes for each undulator, for each
             harmonic.
        """
        return self._fluxes

    @property
    def target_energy(self):
        """Target energy.

        Returns:
            float: Target energy to analyse.
        """
        return self._target_energy

    @property
    def flux_density_matrix(self):
        """Flux density matrix.

        Returns:
            Array: Flux density matrix to analyse.
        """
        return self._flux_density_matrix

    @property
    def flux_matrix(self):
        """Flux matrix.

        Returns:
            Array: Flux matrix to analyse.
        """
        return self._flux_matrix

    @property
    def brilliance_matrix(self):
        """Brilliance matrix.

        Returns:
            Array: brilliance matrix to analyse.
        """
        return self._brilliance_matrix

    @property
    def info_matrix_flux_density(self):
        """Information about the respective undulators in
                the flux density matrix.

        Returns:
            Array: Undulators information to analyse.
        """
        return self._info_matrix_flux_density

    @property
    def info_matrix_flux(self):
        """Information about the respective undulators in the flux matrix.

        Returns:
            Array: Undulators information to analyse.
        """
        return self._info_matrix_flux

    @property
    def info_matrix_brilliance(self):
        """Information about the respective undulators in the brilliance matrix.

        Returns:
            Array: Undulators information to analyse.
        """
        return self._info_matrix_brilliance

    @accelerator.setter
    def accelerator(self, value):
        self._accelerator = value
        self._calc._accelerator = value

    @sources.setter
    def sources(self, value):
        self._sources = value

    @target_energy.setter
    def target_energy(self, value):
        self._target_energy = value

    @staticmethod
    def calc_rms(x, f_x):
        """RMS function.

        Args:
            x (numpy array): x values
            f_x (numpy array): f(x) values

        Returns:
            float: RMS Value
        """
        return _np.sqrt(
            _np.sum(f_x * _np.square(x)) / _np.sum(f_x)
            - (_np.sum(f_x * x) / _np.sum(f_x)) ** 2
        )

    @staticmethod
<<<<<<< HEAD
    def _truncate_at_intersections(x_list, y_list, superb=2e3):
        """Intersection function.
        
        Args:
            x_list (list): list of arrays.
            y_list (list): list of arrays.
            superb (float): extrapolation value of the intersection point.
        
        Returns:
            x_list_trunc (list): list of arrays.
            y_list_trunc (list): list of arrays.
        """
        n = len(x_list)
        xis = list()
        x_list_trunc = list()
        y_list_trunc = list()

        for i in range(n-1):
            x1, y1 = x_list[i], y_list[i]
            x2, y2 = x_list[i+1], y_list[i+1]
            x_common = _np.linspace(max(x1.min(), x2.min()), min(x1.max(), x2.max()), 500)
            y1c = _np.interp(x_common, x1, y1)
            y2c = _np.interp(x_common, x2, y2)
            d = y1c - y2c
            idx = _np.where(d[:-1] * d[1:] < 0)[0]
            if len(idx) == 0:
                xis.append(x_list[i+1].min())
                mask = (x_list[i] < x_list[i+1].min() + superb) # verificar isso!
                x_list_trunc.append(x_list[i][mask])
                y_list_trunc.append(y_list[i][mask])
                continue
            i0 = idx[0]
            xa, xb = x_common[i0], x_common[i0+1]
            da, db = d[i0], d[i0+1]
            t = -da / (db - da)
            xi = xa + t * (xb - xa)
            xis.append(xi)

        for i in range(n-1):
            xi_left  = xis[i+1-1] if i+1 > 0 else -_np.inf
            xi_right = xis[i+1]   if i+1 < n-1 else  _np.inf
            mask = (x_list[i+1] > xi_left - superb) & (x_list[i+1] < xi_right + superb)
            x_list_trunc.append(x_list[i+1][mask])
            y_list_trunc.append(y_list[i+1][mask])

        return x_list_trunc, y_list_trunc
=======
    def export_data(data: dict, filename: str):
        """Export data function.

        Args:
            data (dict): data
            filename (str): file name

        Returns:
            None
        """
        with open("{:}.json".format(filename), "w", encoding="utf-8") as f:
            json.dump(data, f, indent=4, ensure_ascii=False)
>>>>>>> 74ca65c8

    def apply_phase_error_matrix(self, values, harm, rec_param=True):
        """Add phase errors.

        Args:
            values (numpy 2d array): It can be brilliance of flux
            harm (int): Harmonic number
            rec_param (bool, optional): Use recovery params. Defaults to True.

        Returns:
            numpy 2d array: brilliance of flux with phase errors
        """
        fname = REPOS_PATH + "/files/phase_errors_fit.txt"
        data = _np.genfromtxt(fname, unpack=True, skip_header=1)
        h = data[:, 0]
        ph_err1 = data[:, 1]
        ph_err2 = data[:, 2]
        idx = _np.argmin(_np.abs(harm - h))
        if rec_param:
            ph = ph_err2[idx]
        else:
            ph = ph_err1[idx]
        return values * ph

    def _parallel_calc_brilliance_curve(  # noqa: C901
        self, args
    ):
        (
            source,
            accelerator,
            extraction_point,
            emax,
            harmonic_range,
            nr_pts_k,
            x_accep,
            kmin,
        ) = args

        # Spectra Parameters Copy
        spectra_calc = copy.deepcopy(self)
        spectra_calc.accelerator = accelerator

        if source.source_type != "bendingmagnet":
<<<<<<< HEAD
            kmax = source.calc_max_k(spectra_calc.accelerator)
=======
            if source.min_gap == 0:
                kmax = source.calc_max_k(spectra_calc.accelerator)
            else:
                beff = source.get_beff(source.min_gap / source.period)
                kmax = source.undulator_b_to_k(b=beff, period=source.period)
>>>>>>> 74ca65c8

            if source.source_type == "wiggler":
                b_max = source.undulator_k_to_b(kmax, source.period)
                spectra_calc.calc.source_type = spectra_calc.calc.SourceType.wiggler
                spectra_calc.calc.method = (
                    spectra_calc.calc.CalcConfigs.Method.far_field
                )
                spectra_calc.calc.indep_var = (
                    spectra_calc.calc.CalcConfigs.Variable.energy
                )
                spectra_calc.calc.output_type = (
                    spectra_calc.calc.CalcConfigs.Output.flux_density
                )
                spectra_calc.calc.period = source.period
                spectra_calc.calc.by_peak = b_max
                spectra_calc.calc.ky = kmax
                spectra_calc.calc.observation_angle = [0, 0]
                spectra_calc.calc.energy_range = [1, emax]
                spectra_calc.calc.energy_step = 50
            else:
                spectra_calc.calc.output_type = (
                    spectra_calc.calc.CalcConfigs.Output.brilliance
                )
                spectra_calc.calc._add_phase_errors = source.add_phase_errors
                spectra_calc.calc._use_recovery_params = source.use_recovery_params
                spectra_calc.calc.indep_var = spectra_calc.calc.CalcConfigs.Variable.k
                spectra_calc.calc.method = spectra_calc.calc.CalcConfigs.Method.wigner
                spectra_calc.calc.slice_x = 0
                spectra_calc.calc.slice_px = 0
                spectra_calc.calc.slice_y = 0
                spectra_calc.calc.slice_py = 0
                spectra_calc.calc.harmonic_range = harmonic_range
                spectra_calc.calc.k_nr_pts = nr_pts_k

                polarization = source.polarization
                if polarization == "hp":
                    spectra_calc.calc.source_type = (
                        spectra_calc.calc.SourceType.horizontal_undulator
                    )
                    spectra_calc.calc.by_peak = 1
                elif polarization == "vp":
                    spectra_calc.calc.source_type = (
                        spectra_calc.calc.SourceType.vertical_undulator
                    )
                    spectra_calc.calc.bx_peak = 1
                elif polarization == "cp":
                    spectra_calc.calc.source_type = (
                        spectra_calc.calc.SourceType.elliptic_undulator
                    )
                    spectra_calc.calc.bx_peak = 1
                    spectra_calc.calc.by_peak = source.fields_ratio
                else:
                    return

                spectra_calc.calc.k_range = [kmin, kmax]
                spectra_calc.calc.period = source.period

        else:
            b = source.b_peak
            spectra_calc.calc.source_type = spectra_calc.calc.SourceType.bending_magnet
            spectra_calc.calc.method = spectra_calc.calc.CalcConfigs.Method.far_field
            spectra_calc.calc.indep_var = spectra_calc.calc.CalcConfigs.Variable.energy
            spectra_calc.calc.slit_acceptance = x_accep
            spectra_calc.calc.output_type = (
                spectra_calc.calc.CalcConfigs.Output.flux_density
            )
            spectra_calc.calc.by_peak = b
            spectra_calc.calc.observation_angle = [0, 0]
            spectra_calc.calc.energy_range = [1, emax]
            spectra_calc.calc.energy_step = 50

        spectra_calc.calc.length = source.source_length

        if extraction_point is not None:
            if extraction_point in list(
                spectra_calc.accelerator.extraction_dict.keys()
            ):
                spectra_calc.accelerator.set_extraction_point(extraction_point)
            else:
                raise ValueError("Invalid extraction point.")

        spectra_calc.calc.set_config()
        spectra_calc.calc.run_calculation()

        energies = spectra_calc.calc.energies
        brilliances = spectra_calc.calc.brilliance
        del spectra_calc

        return energies, brilliances

    def calc_brilliance_curve(  # noqa: C901
        self,
        harmonic_range=(1, 5),
        nr_pts_k=15,
        kmin=0.2,
        emax=20e3,
        x_accep=1,
        extraction_points=None,
        export_data=False,
        filename="data_brilliance",
        superp_value=250,
        process_curves=True,
    ):
        """Calc brilliance curve.

        Args:
            harmonic_range (list, optional): List of desired harmonics.
             Defaults to [1, 5].
            nr_pts_k (int, optional): Number of k points. Defaults to 15.
            kmin (float): Minimum k value. Defaults to 0.2
            emax (float): Max value of energy for dipoles and wigglers.
            x_accep (float): X acceptance for bending magnet radiation.
            extraction_points (list of string): List of extraction points for each
             source.
            export_data (bool, optional): to export data.
             export_data. Defaults to False.
            filename (str, optional): filename.
             filename. Defaults to 'data'.
            superp_value (int, optional): Desired value of energy
             superposition. Defaults to 250.
            process_curves (bool, optional): If true energy superposition will
             be processed. Defaults to True.
        """
        self._flag_brill_processed = False
        self.calc._slit_shape = ""
        source_list = self.sources
        energies = list()
        brilliances = list()
        flag_bend = False

        if "list" not in str(type(self.accelerator)):
            accelerators = list()
            for i, source in enumerate(source_list):
                accelerators.append(self.accelerator)
        else:
            accelerators = self.accelerator

        if "list" not in str(type(harmonic_range)):
            harmonic_ranges = list()
            for i, source in enumerate(source_list):
                harmonic_ranges.append(harmonic_range)
        else:
            harmonic_ranges = harmonic_range

        arglist = []
        for i, source in enumerate(source_list):
            if source.source_type == "wiggler" or source.source_type == "bendingmagnet":
                flag_bend = True
            arglist += [
                (
                    source,
                    accelerators[i],
                    extraction_points[i],
                    emax,
                    (1, 2)
                    if hasattr(source, "polarization") and source.polarization == "cp"
                    else harmonic_ranges[i],
                    nr_pts_k,
                    x_accep,
                    kmin,
                )
            ]

        # Parallel calculations
        num_processes = multiprocessing.cpu_count()
        data = []
        with multiprocessing.Pool(processes=num_processes - 1) as parallel:
            data = parallel.map(self._parallel_calc_brilliance_curve, arglist)

        # Assembly data
        for i, result in enumerate(data):
            energies.append(result[0])
            brilliances.append(result[1])

        if flag_bend:
            energies = _np.array(energies, dtype=object)
            brilliances = _np.array(brilliances, dtype=object)
        else:
            energies = _np.array(energies)
            brilliances = _np.array(brilliances)

        self._energies = energies
        self._brilliances = brilliances

        if export_data:
            if process_curves is True:
                energies = list()
                brilliances = list()
                for i, source in enumerate(self.sources):
                    if (
                        source.source_type != "wiggler"
                        and source.source_type != "bendingmagnet"
                    ):
                        input_flux = self.brilliances[i][:, :]
                        input_energies = self.energies[i][:, :]
                        if input_energies.shape[0] > 1:
                            energies_, flux = self.calc.process_brilliance_curve(
                                input_energies,
                                input_flux,
                                superp_value=superp_value,
                            )
                        else:
                            input_flux_b = input_flux[0]
                            input_energies_b = input_energies[0]
                            idx = _np.argsort(input_energies_b)
                            input_energies_b = input_energies_b[idx]
                            input_flux_b = input_flux_b[idx]
                            energies_ = _np.linspace(
                                _np.min(input_energies_b),
                                _np.max(input_energies_b),
                                2001,
                            )
                            flux = _np.interp(energies_, input_energies_b, input_flux_b)
                            energies_ = _np.reshape(
                                energies_, (1, _np.shape(energies_)[0])
                            )
                            flux = _np.reshape(flux, (1, _np.shape(flux)[0]))
                    else:
                        input_flux = _np.array(self.brilliances[i], dtype=float)
                        input_energies = _np.array(self.energies[i], dtype=float)
                        energies_ = _np.linspace(
                            _np.min(input_energies), _np.max(input_energies), 2001
                        )
                        flux = _np.interp(energies_, input_energies, input_flux)
                        energies_ = _np.reshape(energies_, (1, _np.shape(energies_)[0]))
                        flux = _np.reshape(flux, (1, _np.shape(flux)[0]))

                    energies.append(energies_)
                    brilliances.append(flux)
                energies = _np.array(energies, dtype=object)
                brilliances = _np.array(brilliances, dtype=object)

            data = dict()
            data["calc"] = "Brilliances Curves"
            data["units"] = ["eV", "ph/s/0.1%/mm²/mrad²/100mA"]
            data["data"] = list()

            for i, source in enumerate(self.sources):
                data["data"].append(
                    {
                        "label": source.label,
                        "energies": energies[i].tolist(),
                        "brilliance": brilliances[i].tolist(),
                    }
                )

            self.export_data(data=data, filename="{:}".format(filename))

    def _parallel_calc_flux_curve(self, args):
        (
            source,
            accelerator,
            extraction_point,
            energy_range,
            harmonic_range,
            nr_pts_k,
            slit_shape,
            slit_acceptance,
            kmin,
        ) = args

        # Spectra Parameters Copy
        spectra_calc = copy.deepcopy(self)
        spectra_calc.accelerator = accelerator

        if extraction_point is not None:
            if extraction_point in list(
                spectra_calc.accelerator.extraction_dict.keys()
            ):
                spectra_calc.accelerator.set_extraction_point(extraction_point)
            else:
                raise ValueError("Invalid extraction point.")

        if source.source_type != "bendingmagnet":
<<<<<<< HEAD
            kmax = source.calc_max_k(spectra_calc.accelerator)
=======
            if source.min_gap != 0:
                beff = source.get_beff(source.min_gap / source.period)
                kmax = source.undulator_b_to_k(b=beff, period=source.period)
            else:
                kmax = source.calc_max_k(spectra_calc.accelerator)
>>>>>>> 74ca65c8
            if source.source_type == "wiggler":
                b_max = source.undulator_k_to_b(kmax, source.period)
                spectra_calc.calc.source_type = spectra_calc.calc.SourceType.wiggler
                spectra_calc.calc.method = (
                    spectra_calc.calc.CalcConfigs.Method.far_field
                )
                spectra_calc.calc.indep_var = (
                    spectra_calc.calc.CalcConfigs.Variable.energy
                )
                spectra_calc.calc.output_type = (
                    spectra_calc.calc.CalcConfigs.Output.flux
                )
                spectra_calc.calc.slit_shape = slit_shape
                spectra_calc.calc.period = source.period
                spectra_calc.calc.by_peak = b_max
                spectra_calc.calc.ky = kmax
                spectra_calc.calc.observation_angle = [0, 0]
                spectra_calc.calc.slit_acceptance = slit_acceptance
                spectra_calc.calc.energy_range = energy_range
                spectra_calc.calc.energy_step = 1
            else:
                spectra_calc.calc._add_phase_errors = source.add_phase_errors
                spectra_calc.calc._use_recovery_params = source.use_recovery_params
                spectra_calc.calc.output_type = (
                    spectra_calc.calc.CalcConfigs.Output.flux
                )
                spectra_calc.calc.indep_var = spectra_calc.calc.CalcConfigs.Variable.k
                spectra_calc.calc.method = (
                    spectra_calc.calc.CalcConfigs.Method.far_field
                )
                spectra_calc.calc.slit_shape = slit_shape
                spectra_calc.calc.harmonic_range = harmonic_range
                spectra_calc.calc.k_nr_pts = nr_pts_k
                spectra_calc.calc.slit_acceptance = slit_acceptance

                polarization = source.polarization
                if polarization == "hp":
                    spectra_calc.calc.source_type = (
                        spectra_calc.calc.SourceType.horizontal_undulator
                    )
                    spectra_calc.calc.by_peak = 1
                elif polarization == "vp":
                    spectra_calc.calc.source_type = (
                        spectra_calc.calc.SourceType.vertical_undulator
                    )
                    spectra_calc.calc.bx_peak = 1
                elif polarization == "cp":
                    spectra_calc.calc.source_type = (
                        spectra_calc.calc.SourceType.elliptic_undulator
                    )
                    spectra_calc.calc.bx_peak = 1
                    spectra_calc.calc.by_peak = source.fields_ratio
                else:
                    return
                spectra_calc.calc.k_range = [kmin, kmax]
                spectra_calc.calc.period = source.period

        else:
            b = source.b_peak
            spectra_calc.calc.source_type = spectra_calc.calc.SourceType.bending_magnet
            spectra_calc.calc.method = spectra_calc.calc.CalcConfigs.Method.far_field
            spectra_calc.calc.indep_var = spectra_calc.calc.CalcConfigs.Variable.energy
            spectra_calc.calc.output_type = spectra_calc.calc.CalcConfigs.Output.flux
            spectra_calc.calc.slit_shape = slit_shape
            spectra_calc.calc.observation_angle = [0, 0]
            spectra_calc.calc.slit_acceptance = slit_acceptance
            spectra_calc.calc.energy_range = energy_range
            spectra_calc.calc.energy_step = 1
            spectra_calc.calc.by_peak = b

        spectra_calc.calc.length = source.source_length

        spectra_calc.calc.set_config()
        spectra_calc.calc.run_calculation()

        energies = spectra_calc.calc.energies
        fluxes = spectra_calc.calc.flux
        del spectra_calc

        return energies, fluxes

    def calc_flux_curve(  # noqa: C901
        self,
        energy_range=[1, 5],
        harmonic_range=[1, 5],
        nr_pts_k=15,
        kmin=0.2,
        slit_shape="circslit",
        slit_acceptances=[[0, 0.04]],
        extraction_points=None,
        export_data=False,
        filename="data_flux",
        superp_value=250,
        process_curves=True,
    ):
        """Calc flux curves.

        Args:
            energy_range (list, optional): Energy range for wigglers and
             bending magnets. Defaults to [1, 5].
            harmonic_range (list, optional): List of desired harmonics.
             Defaults to [1, 5].
            nr_pts_k (int, optional): Number of k points. Defaults to 15.
            kmin (float): Minimum k value. Defaults to 0.2
            slit_shape (str, optional): Circular or rectangular.
             Defaults to "circslit".
            slit_acceptances (list, optional): Slit acceptance.
             Defaults to [0, 0.04].
            extraction_points (list of string): List of extraction points for each
             source.
            export_data (bool, optional): to export data.
             export_data. Defaults to False.
            filename (str, optional): filename.
             filename. Defaults to 'data'.
            superp_value (int, optional): Desired value of energy
             superposition. Defaults to 250.
            process_curves (bool, optional): If true energy superposition will
             be processed. Defaults to True.

        Raises:
            ValueError: _description_
        """
        self._flag_flux_processed = False
        source_list = self.sources
        energies = list()
        fluxes = list()
        slit_acceptances = _np.array(slit_acceptances)
        if slit_acceptances.shape[0] == 1:
            slit_acceptances = _np.full((len(source_list), 2), slit_acceptances[0])
        slit_acceptances = slit_acceptances.tolist()
        flag_bend = False

        if "list" not in str(type(self.accelerator)):
            accelerators = list()
            for i, source in enumerate(source_list):
                accelerators.append(self.accelerator)
        else:
            accelerators = self.accelerator

        if "list" not in str(type(harmonic_range)):
            harmonic_ranges = list()
            for i, source in enumerate(source_list):
                harmonic_ranges.append(harmonic_range)
        else:
            harmonic_ranges = harmonic_range

        arglist = []
        for i, source in enumerate(source_list):
            if source.source_type == "wiggler" or source.source_type == "bendingmagnet":
                flag_bend = True
            arglist += [
                (
                    source,
                    accelerators[i],
                    extraction_points[i],
                    energy_range,
                    (1, 2)
                    if hasattr(source, "polarization") and source.polarization == "cp"
                    else harmonic_ranges[i],
                    nr_pts_k,
                    slit_shape,
                    slit_acceptances[i],
                    kmin,
                )
            ]

        # Parallel calculations
        num_processes = multiprocessing.cpu_count()
        data = []
        with multiprocessing.Pool(processes=num_processes - 1) as parallel:
            data = parallel.map(self._parallel_calc_flux_curve, arglist)

        # Assembly data
        for i, result in enumerate(data):
            energies.append(result[0])
            fluxes.append(result[1])

        if flag_bend:
            energies = _np.array(energies, dtype=object)
            fluxes = _np.array(fluxes, dtype=object)
        else:
            energies = _np.array(energies)
            fluxes = _np.array(fluxes)

        self._energies = energies
        self._fluxes = fluxes

        if export_data:
            if process_curves is True:
                energies = list()
                fluxes = list()
                for i, source in enumerate(self.sources):
                    if (
                        source.source_type != "wiggler"
                        and source.source_type != "bendingmagnet"
                    ):
                        input_flux = self.fluxes[i][:, :]
                        input_energies = self.energies[i][:, :]
                        if input_energies.shape[0] > 1:
                            energies_, flux = self.calc.process_brilliance_curve(
                                input_energies,
                                input_flux,
                                superp_value=superp_value,
                            )
                        else:
                            input_flux_b = input_flux[0]
                            input_energies_b = input_energies[0]
                            idx = _np.argsort(input_energies_b)
                            input_energies_b = input_energies_b[idx]
                            input_flux_b = input_flux_b[idx]
                            energies_ = _np.linspace(
                                _np.min(input_energies_b),
                                _np.max(input_energies_b),
                                2001,
                            )
                            flux = _np.interp(energies_, input_energies_b, input_flux_b)
                            energies_ = _np.reshape(
                                energies_, (1, _np.shape(energies_)[0])
                            )
                            flux = _np.reshape(flux, (1, _np.shape(flux)[0]))
                    else:
                        input_flux = _np.array(self.fluxes[i], dtype=float)
                        input_energies = _np.array(self.energies[i], dtype=float)
                        energies_ = _np.linspace(
                            _np.min(input_energies), _np.max(input_energies), 2001
                        )
                        flux = _np.interp(energies_, input_energies, input_flux)
                        energies_ = _np.reshape(energies_, (1, _np.shape(energies_)[0]))
                        flux = _np.reshape(flux, (1, _np.shape(flux)[0]))

                    energies.append(energies_)
                    fluxes.append(flux)
                energies = _np.array(energies, dtype=object)
                fluxes = _np.array(fluxes, dtype=object)

            data = dict()
            data["calc"] = "Flux Curves"
            data["units"] = ["eV", "ph/s/0.1%/100mA"]
            data["data"] = list()

            for i, source in enumerate(self.sources):
                data["data"].append(
                    {
                        "label": source.label,
                        "energies": energies[i].tolist(),
                        "flux": fluxes[i].tolist(),
                    }
                )

            self.export_data(data=data, filename="{:}".format(filename))

    def _parallel_calc_flux_fpmethod(self, args):
        (
            source,
            target_k,
            target_energy,
            slit_shape,
            slit_acceptance,
            observation_angle,
            distance_from_source,
            _,
            _,
            harmonic,
        ) = args

        spectra_calc: SpectraInterface = copy.deepcopy(self)
        spectra_calc.calc.source_type = source.source_type
        spectra_calc.calc.indep_var = spectra_calc.calc.CalcConfigs.Variable.energy
        spectra_calc.calc.method = (
            spectra_calc.calc.CalcConfigs.Method.fixedpoint_far_field
        )
        spectra_calc.calc.output_type = spectra_calc.calc.CalcConfigs.Output.flux

        spectra_calc.calc.slit_shape = slit_shape
        spectra_calc.calc.slit_acceptance = slit_acceptance
        spectra_calc.calc.observation_angle = observation_angle

        if source.source_type != "bendingmagnet":
            source_polarization = source.polarization
            spectra_calc.calc.period = source.period
            spectra_calc.calc.length = source.source_length

            if source_polarization == "hp":
                spectra_calc.calc.ky = target_k
            elif source_polarization == "vp":
                spectra_calc.calc.kx = target_k
            else:
                spectra_calc.calc.kx = target_k / _np.sqrt(1 + source.fields_ratio**2)
                spectra_calc.calc.ky = spectra_calc.calc.kx * source.fields_ratio
        else:
            spectra_calc.calc.by = source.b_peak

        spectra_calc.calc.distance_from_source = distance_from_source
        spectra_calc.calc.target_energy = target_energy

        spectra_calc.calc.set_config()
        spectra_calc.calc.run_calculation()
        flux_total = spectra_calc.calc.flux
        if source.source_type != "bendingmagnet":
            if source.use_recovery_params and source.add_phase_errors:
                flux_total = spectra_calc.apply_phase_error_matrix(
                    values=flux_total,
                    harm=harmonic,
                    rec_param=spectra_calc.use_recovery_params,
                )
        return flux_total[0]

    def calc_flux_curve_generic(
        self,
        und,
        emax=20e3,
        slit_shape="retslit",
        slit_acceptance=(0.060, 0.060),
        observation_angle=(0, 0),
        distance_from_source=30,
        k_nr_pts=1,
        deltak=0.99,
        even_harmonic=False,
        superb=1e3,
        kmin=0.1
    ):
        """Calculate flux curve generic, at res, out res, even and odd harmonic.

        Args:
            und (Undulator object): Must be an object from undulator class.
            emax (float): Máx energy range to calculate [eV]
            slit_shape (str, optional): Slit shape "retslit" or "circslit".
                Defaults to "retslit".
            slit_acceptance (tuple, optional): Slit acceptances.
                Defaults to (0.060, 0.060).
            observation_angle (tuple, optional): Slit position.
                Defaults to (0.060, 0.060).
            kmin (float): Minimum K allowed.
            distance_from_source (float, optional): Distance from source.
                Defaults to 23.
            method (str, optional): Method of calc. Defaults to "farfield".
            k_nr_pts (int, optional): Number of K points around
                                        of ressonance k.
                Defaults to 1 to use ressonance k.
            dk (float, optional): Rate for change of k
<<<<<<< HEAD
            even_harmonic (bool, optional): If it is false it will be calculated for the even harmonic
            superb (int, optional): Extrapolation of the intersection of the curve
            kmin (float, optional): K min to use in the calculation
=======
            even_harmonic (bool, optional): If it is false it will be
                                            calculated for the even harmonic
            superb (int, optional): Extrapolation of the intersection
                                    of the curve
>>>>>>> 74ca65c8

        Returns:
            tuple: Fluxes, and Energies.
        """
<<<<<<< HEAD
        source_k_max = und.calc_max_k(self.accelerator)
=======
        if und.min_gap == 0:
            source_k_max = und.calc_max_k(self.accelerator)
        else:
            beff = und.get_beff(und.min_gap / und.period)
            source_k_max = und.undulator_b_to_k(b=beff, period=und.period)

>>>>>>> 74ca65c8
        first_hamonic_energy = und.get_harmonic_energy(
            1, self.accelerator.gamma, 0, und.period, source_k_max
        )

        n = int(emax / first_hamonic_energy)
        if n > 0:
            n_harmonic = n - 1 if n % 2 == 0 else n
        else:
            n_harmonic = 1
        ns = _np.linspace(1, n_harmonic, n_harmonic)
        if not even_harmonic:
            ns = ns[::2]
        else:
            ns = ns[1::2]
        ks = _np.linspace(source_k_max, kmin, 41)

        arglist = []
        for i, harmonic in enumerate(ns):
            for j, k in enumerate(ks):
                e = und.get_harmonic_energy(
                    harmonic, self.accelerator.gamma, 0, und.period, k
                )
                if (
                    e < (harmonic + 2) * first_hamonic_energy + 5e3
                    and e < emax + 2e3
                ):
                    dks = _np.linspace(k, k * deltak, k_nr_pts)
                    for w, dk in enumerate(dks):
                        arglist += [
                            (
                                und,
                                dk,
                                e,
                                slit_shape,
                                slit_acceptance,
                                observation_angle,
                                distance_from_source,
                                j,
                                w,
                                harmonic,
                            )
                        ]
        
        data = []
        num_process = multiprocessing.cpu_count()
        with multiprocessing.Pool(processes=num_process - 1) as parallel:
            data = parallel.map(self._parallel_calc_flux_fpmethod, arglist)

        arglist = _np.array(arglist, dtype="object")
        arglist = arglist[:, [1, 2, 7, 8]]
        result = _np.array(data)

        if k_nr_pts > 1:
            idx_broke = list(
                _np.where(
                    (arglist[:-1, 2] != arglist[1:, 2])
                    | (arglist[:-1, 3] == arglist[1:, 3])
                )[0]
            )
            idx_broke.append(len(arglist) - 1)

            i_start = 0
            filter_arglist = []
            filter_result = []

            for i in idx_broke:
                collection_arg = []
                collection_result = []
                for j in range(i_start, i + 1):
                    collection_arg.append(list(arglist[j]))
                    collection_result.append(result[j])
                i_start = i + 1
                filter_arglist.append(collection_arg)
                filter_result.append(collection_result)

            filter_arglist = _np.array(filter_arglist)
            filter_result = _np.array(filter_result)

            best_result = []
            best_arglist = []

            for i, flux_values in enumerate(filter_result):
<<<<<<< HEAD
                fs_result = _np.flip(filter_result[i, :])
                ks_result = _np.flip(filter_arglist[i, :, 0])
                es_result = _np.flip(filter_arglist[i, :, 1])
                hs_result = _np.flip(filter_arglist[i, :, 2])

                spl = make_interp_spline(ks_result, fs_result, k=3)
                smooth_ks = _np.linspace(
                    ks_result.min(), ks_result.max(), 300
                )
                smooth_fs = spl(smooth_ks)

                best_result.append(smooth_fs[_np.argmax(smooth_fs)])
                best_arglist.append(
                    [
                        smooth_ks[_np.argmax(smooth_fs)],
                        es_result[0],
                        hs_result[0],
                    ]
                )
=======
                if k_nr_pts > 1:
                    fs_result = _np.flip(filter_result[i, :])
                    ks_result = _np.flip(filter_arglist[i, :, 0])
                    es_result = _np.flip(filter_arglist[i, :, 1])
                    hs_result = _np.flip(filter_arglist[i, :, 2])

                    spl = make_interp_spline(ks_result, fs_result, k=3)
                    smooth_ks = _np.linspace(ks_result.min(), ks_result.max(), 300)
                    smooth_fs = spl(smooth_ks)

                    best_result.append(smooth_fs[_np.argmax(smooth_fs)])
                    best_arglist.append(
                        [
                            smooth_ks[_np.argmax(smooth_fs)],
                            es_result[0],
                            hs_result[0],
                        ]
                    )
                else:
                    best_result.append(flux_values[0])
                    best_arglist.append(filter_arglist[i][0])
>>>>>>> 74ca65c8

            best_arglist = _np.array(best_arglist)
            best_result = _np.array(best_result)
        else:
            best_arglist = arglist
            best_result = result

        idx_broke = list(_np.where(best_arglist[:, 2] == 0)[0][1:] - 1)
        idx_broke.append(len(best_arglist) - 1)

        i_start = 0
        harmonic_arglist = []
        harmonic_result = []

        for i in idx_broke:
            collection_arg = []
            collection_result = []
            for j in range(i_start, i + 1):
                collection_arg.append(list(best_arglist[j]))
                collection_result.append(best_result[j])
            i_start = i + 1
            harmonic_arglist.append(_np.array(collection_arg))
            harmonic_result.append(_np.array(collection_result))

        fs = harmonic_result
        es = [harmonic[:, 1] for harmonic in harmonic_arglist]

        es, fs = self._truncate_at_intersections(x_list=es, y_list=fs, superb=superb)

        return fs, es

    def _calc_flux_density(
        self,
        target_energy: float,
        source_period: float,
        source_length: float,
        target_k: float,
        distance_from_source: float,
    ):
        """Calculate flux density for one k value.

        Args:
            target_energy (float): target energy of radiation [eV].
            source_period (float): undulator period [mm].
            source_length (float): undulator length [m].
            target_k (float): K value.
            distance_from_source (float): Distance from source.

        Returns:
            float: Flux density value
        """
        self._target_energy = target_energy
        und: Undulator = self._und

        # Spectra Initialization
        spectra = copy.deepcopy(self)
        spectra.accelerator.set_extraction_point(self.accelerator.extraction_point)

        # Spectra Configuration
        spectra.accelerator.zero_emittance = self.accelerator.zero_emittance
        spectra.accelerator.zero_energy_spread = self.accelerator.zero_emittance

        if und.polarization == "hp":
            spectra.calc.source_type = spectra.calc.SourceType.horizontal_undulator
            spectra.calc.ky = target_k
        elif und.polarization == "vp":
            spectra.calc.source_type = spectra.calc.SourceType.vertical_undulator
            spectra.calc.kx = target_k
        else:
            spectra.calc.source_type = spectra.calc.SourceType.elliptic_undulator
            spectra.calc.kx = target_k / _np.sqrt(1 + und.fields_ratio**2)
            spectra.calc.ky = spectra.calc.kx * und.fields_ratio

        spectra.calc.output_type = spectra.calc.CalcConfigs.Output.flux_density
        spectra.calc.method = spectra.calc.CalcConfigs.Method.far_field
        spectra.calc.output_type = self.calc.output_type

        spectra.calc.distance_from_source = distance_from_source
        spectra.calc.observation_angle = [0, 0]
        spectra.calc.energy_range = [
            self._target_energy,
            self._target_energy + 0.01,
        ]
        spectra.calc.energy_step = 0.01

        # Spectra calculation
        spectra.calc.period = source_period
        spectra.calc.length = source_length
        spectra.calc.set_config()
        spectra.calc.run_calculation()

        result = _np.max(spectra.calc.flux)
        del spectra

        return [result, target_k]

    def _parallel_calc_flux_density(self, args):
        target_k, period, length, _, distance = args
        return self._calc_flux_density(
            self._target_energy, period, length, target_k, distance
        )

    def calc_flux_density_matrix(  # noqa: C901
        self,
        target_energy: float,
        und: Undulator,
        periods,
        lengths,
        harmonics,
        kmin,
        distance_from_source=23,
    ):
        """Calc flux density matrix.

        Args:
            target_energy (float): Target energy to evaluate matrix [eV]
            und (Undulator object): Must be an object from undulator class.
            periods (1D Numpy array): Periods to evaluate calculation.
            lengths (1D Numpy array): Lengths to evaluate calculation.
            harmonics (1D numpy array): Harmonics - must be an array with ints.
            kmin (float): Minimum K allowed.
            distance_from_source (float, optional): Distance from source.
                Defaults to 23.

        Returns:
            tuple: Flux density matrix, and information matrix
                [k, period, length, n_harm].
        """
        n = harmonics
        gamma = self.accelerator.gamma
        self._target_energy = target_energy
        self._und = und

        # Arglist assembly
        arglist = []
        for i, length in enumerate(lengths):
            for j, period in enumerate(periods):
                self._und.period = period
                self._und.source_length = length
                k_max = self._und.calc_max_k(self.accelerator)
                ks = self._und.calc_k_target(gamma, n, period, self._target_energy)
                isnan = _np.isnan(ks)
                idcs_nan = _np.argwhere(~isnan)
                idcs_max = _np.argwhere(ks < k_max)
                idcs_kmin = _np.argwhere(ks > kmin)
                idcs = _np.intersect1d(
                    idcs_nan.ravel(),
                    _np.intersect1d(idcs_max.ravel(), idcs_kmin.ravel()),
                )
                kres = ks[idcs]
                harm = n[idcs]
                if idcs.size == 0:
                    arglist += [
                        (
                            0,
                            period,
                            length,
                            1,
                            distance_from_source,
                        )
                    ]

                else:
                    for z, k in enumerate(kres):
                        arglist += [
                            (
                                k,
                                period,
                                length,
                                harm[z],
                                distance_from_source,
                            )
                        ]

        # Parallel calculations
        num_processes = multiprocessing.cpu_count()
        data = []
        with multiprocessing.Pool(processes=num_processes - 1) as parallel:
            data = parallel.map(self._parallel_calc_flux_density, arglist)

        arglist = _np.array(arglist, dtype="object")
        arglist = arglist[:, [0, 1, 2, 3]]
        result = _np.array(data)

        # Identification of breaks with equal length and equal periods
        idx_broke = list(
            _np.where(
                (arglist[:-1, 1] != arglist[1:, 1])
                | (arglist[:-1, 2] != arglist[1:, 2])
            )[0]
        )
        idx_broke.append(len(arglist) - 1)

        i_start = 0
        filter_arglist = []
        filter_result = []

        for i in idx_broke:
            collection_arg = []
            collection_result = []
            for j in range(i_start, i + 1):
                collection_arg.append(list(arglist[j]))
                collection_result.append(list(result[j]))
            i_start = i + 1
            filter_arglist.append(collection_arg)
            filter_result.append(collection_result)

        # Selection of the best results for a given period and length
        best_result = []
        info_unds = []

        for i, fluxs_densenties in enumerate(filter_result):
            arr = _np.array(fluxs_densenties)[:, 0]
            best_result.append(fluxs_densenties[_np.argmax(arr)])
            info_unds.append(filter_arglist[i][_np.argmax(arr)])

        best_result = _np.array(best_result)
        info_unds = _np.array(info_unds)

        # Flux Density Matrix Reassembly
        flux_density_matrix = best_result[:, 0]
        flux_density_matrix = flux_density_matrix.reshape(
            len(periods), len(lengths), order="F"
        )
        flux_density_matrix = flux_density_matrix.transpose()

        self._flux_density_matrix = flux_density_matrix
        self._info_matrix_flux_density = info_unds

        return flux_density_matrix, info_unds, und

    def _calc_flux(
        self,
        target_energy: float,
        source_period: float,
        source_length: float,
        target_k: float,
        slit_shape: str,
        slit_acceptance: list,
        distance_from_source: float,
        method: str,
        n_harmonic: int,
    ):
        """Calculate flux for one k value.

        Args:
            target_energy (float): target energy of radiation [eV].
            source_period (float): undulator period [mm].
            source_length (float): undulator length [m].
            target_k (float): K value.
            slit_shape (str): shape of slit acceptance 'retslit' or 'circslit'.
            slit_acceptance (list): slit aceeptance [mrad, mrad].
            distance_from_source (float): distance from the source [m]
            method (int): method to use in fixed point calculation 'farfield' or 'nearfield'
            n_harmonic (int): harmonic number to used in the calculation

        Returns:
            float: Flux value
        """  # noqa: E501
        if target_k == 0:
            return 0
        self._target_energy = target_energy
        und: Undulator = self._und

        # Spectra Initialization
        spectra = copy.deepcopy(self)
        spectra.accelerator.set_extraction_point(self.accelerator.extraction_point)

        # Spectra Configuration
        spectra.accelerator.zero_emittance = self.accelerator.zero_emittance
        spectra.accelerator.zero_energy_spread = self.accelerator.zero_emittance

        if und.polarization == "hp":
            spectra.calc.source_type = spectra.calc.SourceType.horizontal_undulator
            spectra.calc.ky = target_k
        elif und.polarization == "vp":
            spectra.calc.source_type = spectra.calc.SourceType.vertical_undulator
            spectra.calc.kx = target_k
        else:
            spectra.calc.source_type = spectra.calc.SourceType.elliptic_undulator
            spectra.calc.kx = target_k / _np.sqrt(1 + und.fields_ratio**2)
            spectra.calc.ky = spectra.calc.kx * und.fields_ratio

        if method == "farfield":
            spectra.calc.method = spectra.calc.CalcConfigs.Method.fixedpoint_far_field
        elif method == "nearfield":
            spectra.calc.method = spectra.calc.CalcConfigs.Method.fixedpoint_near_field

        spectra.calc.indep_var = spectra.calc.CalcConfigs.Variable.energy
        spectra.calc.output_type = spectra.calc.CalcConfigs.Output.flux

        if slit_shape == "retslit":
            spectra.calc.slit_shape = spectra.calc.CalcConfigs.SlitShape.rectangular
        elif slit_shape == "circslit":
            spectra.calc.slit_shape = spectra.calc.CalcConfigs.SlitShape.circular

        spectra.calc.target_energy = self._target_energy
        spectra.calc.distance_from_source = distance_from_source
        spectra.calc.observation_angle = [0, 0]
        spectra.calc.slit_acceptance = slit_acceptance

        # Spectra calculation
        spectra.calc.period = source_period
        spectra.calc.length = source_length
        spectra.calc.set_config()
        spectra.calc.run_calculation()
        if und.add_phase_errors:
            rec_param = und.use_recovery_params
            flux = spectra.apply_phase_error_matrix(
                _np.max(spectra.calc.flux), n_harmonic, rec_param=rec_param
            )
        else:
            flux = _np.max(spectra.calc.flux)

        del spectra

        return flux

    def _parallel_calc_flux(self, args):
        (
            target_k,
            period,
            length,
            n_harmonic,
            distance_from_source,
            slit_x,
            slit_y,
            method,
            slit_shape,
        ) = args
        slit_acceptance = [slit_x, slit_y]
        return self._calc_flux(
            self._target_energy,
            period,
            length,
            target_k,
            slit_shape,
            slit_acceptance,
            distance_from_source,
            method,
            n_harmonic,
        )

    def calc_flux_matrix(  # noqa: C901
        self,
        target_energy,
        und: Undulator,
        periods,
        lengths,
        harmonics,
        kmin,
        slit_shape="retslit",
        slit_acceptance=(0.230, 0.230),
        distance_from_source=23,
        method="farfield",
        nr_pts_k=1,
        k_range=0.99,
    ):
        """Calculate flux matrix.

        Args:
            target_energy (float): Target energy to evaluate matrix [eV]
            und (Undulator object): Must be an object from undulator class.
            periods (1D Numpy array): Periods to evaluate calculation.
            lengths (1D Numpy array): Lengths to evaluate calculation.
            harmonics (1D numpy array): Harmonics - must be an array with ints.
            kmin (float): Minimum K allowed.
            slit_shape (str, optional): Slit shape. Defaults to "retslit".
            slit_acceptance (tuple, optional): Slit acceptances.
                Defaults to (0.230, 0.230).
            distance_from_source (float, optional): Distance from source.
                Defaults to 23.
            method (str, optional): Method of calc. Defaults to "farfield".
            nr_pts_k (int, optional): Number of K points. Defaults to 1.
            k_range (float, optional): K range to evaluate detuning.
                Defaults to 0.99.

        Returns:
            tuple: Flux matrix, and information matrix
                [k, period, length, n_harm].
        """
        n = harmonics
        gamma = self.accelerator.gamma
        self._target_energy = target_energy
        self._und = und

        # Arglist assembly
        arglist = []
        for i, length in enumerate(lengths):
            for j, period in enumerate(periods):
                self._und.period = period
                self._und.source_length = length
                k_max = self._und.calc_max_k(self.accelerator)
                ks = self._und.calc_k_target(gamma, n, period, self._target_energy)
                isnan = _np.isnan(ks)
                idcs_nan = _np.argwhere(~isnan)
                idcs_max = _np.argwhere(ks < k_max)
                idcs = _np.intersect1d(idcs_nan.ravel(), idcs_max.ravel())
                kres = ks[idcs]
                harm = n[idcs]
                if idcs.size == 0 or k_max < kmin:
                    arglist += [
                        (
                            0,
                            period,
                            length,
                            1,
                            distance_from_source,
                            slit_acceptance[0],
                            slit_acceptance[1],
                            method,
                            slit_shape,
                        )
                    ]

                else:
                    for z, k in enumerate(kres):
                        ks_probe = _np.linspace(k, k * k_range, nr_pts_k)
                        for k_probe in ks_probe:
                            arglist += [
                                (
                                    k_probe,
                                    period,
                                    length,
                                    harm[z],
                                    distance_from_source,
                                    slit_acceptance[0],
                                    slit_acceptance[1],
                                    method,
                                    slit_shape,
                                )
                            ]

        # Parallel calculations
        num_processes = multiprocessing.cpu_count()
        data = []
        with multiprocessing.Pool(processes=num_processes - 1) as parallel:
            data = parallel.map(self._parallel_calc_flux, arglist)

        # Data processing
        arglist = _np.array(arglist, dtype="object")
        arglist = arglist[:, [0, 1, 2, 3]]
        result = _np.array(data)

        # Identification of breaks with equal length and equal periods
        idx_broke = list(
            _np.where(
                (arglist[:-1, 1] != arglist[1:, 1])
                | (arglist[:-1, 2] != arglist[1:, 2])
            )[0]
        )
        idx_broke.append(len(arglist) - 1)

        i_start = 0
        filter_arglist = []
        filter_result = []

        for i in idx_broke:
            collection_arg = []
            collection_result = []
            for j in range(i_start, i + 1):
                collection_arg.append(list(arglist[j]))
                collection_result.append(result[j])
            i_start = i + 1
            filter_arglist.append(collection_arg)
            filter_result.append(collection_result)

        # Selection of the best results for a given period and length
        best_result = []
        info_unds = []

        for i, fluxs in enumerate(filter_result):
            arr = _np.array(fluxs)
            best_result.append(fluxs[_np.argmax(arr)])
            info_unds.append(filter_arglist[i][_np.argmax(arr)])

        best_result = _np.array(best_result)
        info_unds = _np.array(info_unds)

        # Flux Matrix Reassembly
        flux_matrix = best_result
        flux_matrix = flux_matrix.reshape(len(periods), len(lengths), order="F")
        flux_matrix = flux_matrix.transpose()

        self._flux_matrix = flux_matrix
        self._info_matrix_flux = info_unds

        return flux_matrix, info_unds, und

    def _calc_brilliance(
        self,
        target_harmonic: float,
        source_period: float,
        source_length: float,
        target_k: float,
    ):
        """Calculate brilliance for one k value.

        Args:
            target_harmonic (float): target harmonic energy [eV].
            source_period (float): undulator period [mm].
            source_length (float): undulator length [m].
            target_k (float): K value.

        Returns:
            float: Brilliance value
        """
        if target_k == 0:
            return 0
        und: Undulator = self._und

        # Spectra Initialization
        spectra = copy.deepcopy(self)
        spectra.accelerator.set_extraction_point(self.accelerator.extraction_point)

        # Spectra Configuration
        spectra.accelerator.zero_emittance = self.accelerator.zero_emittance
        spectra.accelerator.zero_energy_spread = self.accelerator.zero_emittance

        spectra.calc.output_type = spectra.calc.CalcConfigs.Output.brilliance
        spectra.calc.method = spectra.calc.CalcConfigs.Method.fixedpoint_wigner
        spectra.calc.indep_var = spectra.calc.CalcConfigs.Variable.energy
        if und.polarization == "hp":
            spectra.calc.source_type = spectra.calc.SourceType.horizontal_undulator
            spectra.calc.ky = target_k
        elif und.polarization == "vp":
            spectra.calc.source_type = spectra.calc.SourceType.vertical_undulator
            spectra.calc.kx = target_k
        else:
            spectra.calc.source_type = spectra.calc.SourceType.elliptic_undulator
            spectra.calc.kx = target_k / _np.sqrt(1 + und.fields_ratio**2)
            spectra.calc.ky = spectra.calc.kx * und.fields_ratio

        spectra.calc.target_harmonic = int(target_harmonic)

        spectra.calc.slice_x = 0
        spectra.calc.slice_px = 0
        spectra.calc.slice_y = 0
        spectra.calc.slice_py = 0

        # Spectra calculation
        spectra.calc.period = source_period
        spectra.calc.length = source_length

        spectra.calc.set_config()
        spectra.calc.run_calculation()
        if und.add_phase_errors:
            rec_param = und.use_recovery_params
            brilliance = spectra.apply_phase_error_matrix(
                _np.max(spectra.calc.brilliance),
                target_harmonic,
                rec_param=rec_param,
            )
        else:
            brilliance = _np.max(spectra.calc.brilliance)

        del spectra

        return brilliance

    def _parallel_calc_brilliance(self, args):
        (
            target_k,
            period,
            length,
            n_harmonic,
        ) = args
        return self._calc_brilliance(n_harmonic, period, length, target_k)

    def calc_brilliance_matrix(  # noqa: C901
        self,
        target_energy: float,
        und: Undulator,
        periods,
        lengths,
        harmonics,
        kmin,
    ):
        """Calculate brilliance matrix.

        Args:
            target_energy (float): Target energy to evaluate matrix [eV]
            und (Undulator object): Must be an object from undulator class.
            periods (1D Numpy array): Periods to evaluate calculation.
            lengths (1D Numpy array): Lengths to evaluate calculation.
            harmonics (1D numpy array): Harmonics - must be an array with ints.
            kmin (float): Minimum K allowed.

        Returns:
            tuple: Brilliance matrix, and information matrix
                [k, period, length, n_harm].
        """
        n = harmonics
        gamma = self.accelerator.gamma
        self._target_energy = target_energy
        self._und = und

        # Arglist assembly
        arglist = []
        for i, length in enumerate(lengths):
            for j, period in enumerate(periods):
                self._und.period = period
                self._und.source_length = length
                k_max = self._und.calc_max_k(self.accelerator)
                ks = self._und.calc_k_target(gamma, n, period, self._target_energy)
                isnan = _np.isnan(ks)
                idcs_nan = _np.argwhere(~isnan)
                idcs_max = _np.argwhere(ks < k_max)
                idcs = _np.intersect1d(idcs_nan.ravel(), idcs_max.ravel())
                kres = ks[idcs]
                harm = n[idcs]
                if idcs.size == 0 or k_max < kmin:
                    arglist += [
                        (
                            0,
                            period,
                            length,
                            1,
                        )
                    ]

                else:
                    for z, k in enumerate(kres):
                        arglist += [
                            (
                                k,
                                period,
                                length,
                                harm[z],
                            )
                        ]

        # Parallel calculations
        num_processes = multiprocessing.cpu_count()
        data = []
        with multiprocessing.Pool(processes=num_processes - 1) as parallel:
            data = parallel.map(self._parallel_calc_brilliance, arglist)

        arglist = _np.array(arglist, dtype="object")
        arglist = arglist[:, [0, 1, 2, 3]]
        result = _np.array(data)

        # Identification of breaks with equal length and equal periods
        idx_broke = list(
            _np.where(
                (arglist[:-1, 1] != arglist[1:, 1])
                | (arglist[:-1, 2] != arglist[1:, 2])
            )[0]
        )
        idx_broke.append(len(arglist) - 1)

        i_start = 0
        filter_arglist = []
        filter_result = []

        for i in idx_broke:
            collection_arg = []
            collection_result = []
            for j in range(i_start, i + 1):
                collection_arg.append(list(arglist[j]))
                collection_result.append(result[j])
            i_start = i + 1
            filter_arglist.append(collection_arg)
            filter_result.append(collection_result)

        # Selection of the best results for a given period and length
        best_result = []
        info_unds = []

        for i, brilliances in enumerate(filter_result):
            arr = _np.array(brilliances)
            best_result.append(brilliances[_np.argmax(arr)])
            info_unds.append(filter_arglist[i][_np.argmax(arr)])

        best_result = _np.array(best_result)
        info_unds = _np.array(info_unds)

        # Brilliance Matrix Reassembly
        brilliance_matrix = best_result
        brilliance_matrix = brilliance_matrix.reshape(
            len(periods), len(lengths), order="F"
        )
        brilliance_matrix = brilliance_matrix.transpose()

        self._brilliance_matrix = brilliance_matrix
        self._info_matrix_brilliance = info_unds

        return brilliance_matrix, info_unds, und

    def _calc_partial_power(
        self,
        source_period: float,
        source_length: float,
        target_k: float,
        slit_acceptance: list,
        distance_from_source: float,
        calcfarfield: int,
    ):
        """Calculate partial power for one k value.

        Args:
            target_energy (float): target energy of radiation [eV].
            source_period (float): undulator period [mm].
            source_length (float): undulator length [m].
            target_k (float): K value.
            slit_acceptance (list): slit aceeptance [mrad, mrad].
            distance_from_source (float): distance from the source [m]
            calcfarfield (int): method to use in fixed point calculation
                'farfield' 1 or 'nearfield' 0

        Returns:
            _type_: _description_
        """
        und: Undulator = self._und

        # Spectra Initialization
        spectra = copy.deepcopy(self)
        spectra.accelerator.set_extraction_point(self.accelerator.extraction_point)

        # Spectra Configuration
        spectra.accelerator.zero_emittance = self.accelerator.zero_emittance
        spectra.accelerator.zero_energy_spread = self.accelerator.zero_emittance

        if und.polarization == "hp":
            spectra.calc.source_type = spectra.calc.SourceType.horizontal_undulator
            spectra.calc.ky = target_k
        elif und.polarization == "vp":
            spectra.calc.source_type = spectra.calc.SourceType.vertical_undulator
            spectra.calc.kx = target_k
        else:
            spectra.calc.source_type = spectra.calc.SourceType.elliptic_undulator
            spectra.calc.kx = target_k / _np.sqrt(1 + und.fields_ratio**2)
            spectra.calc.ky = spectra.calc.kx * und.fields_ratio

        if calcfarfield == 1:
            spectra.calc.method = spectra.calc.CalcConfigs.Method.fixedpoint_far_field
        elif calcfarfield == 0:
            spectra.calc.method = spectra.calc.CalcConfigs.Method.fixedpoint_near_field

        spectra.calc.indep_var = spectra.calc.CalcConfigs.Variable.energy
        spectra.calc.output_type = spectra.calc.CalcConfigs.Output.power
        spectra.calc.slit_shape = spectra.calc.CalcConfigs.SlitShape.rectangular

        spectra.calc.target_energy = self._target_energy
        spectra.calc.distance_from_source = distance_from_source
        spectra.calc.observation_angle = [0, 0]
        spectra.calc.slit_acceptance = slit_acceptance

        # Spectra calculation
        spectra.calc.period = source_period
        spectra.calc.length = source_length
        spectra.calc.set_config()
        spectra.calc.run_calculation()

        return spectra.calc.power

    def _parallel_calc_partial_power(self, args):
        (
            target_k,
            period,
            length,
            distance_from_source,
            slit_x,
            slit_y,
            method,
        ) = args
        slit_acceptance = [slit_x, slit_y]
        return self._calc_partial_power(
            period,
            length,
            target_k,
            slit_acceptance,
            distance_from_source,
            method,
        )

    def calc_partial_power_from_matrix(
        self,
        data: tuple,
        slit_acceptance: list = [0.230, 0.230],  # noqa: B006
        distance_from_source: float = 30,
        method: str = "farfield",
    ):
        """Calc partial power from matrix.

        Args:
            slit_acceptance (list): Slit acceptance [mrad, mrad].
             Defaults to [0.230, 0.230]
            distance_from_source (float): Distance from the source [m]
             Defaults to 10
            method (str): method to use in fixed point calculation 'farfield' or 'nearfield'
             Defaults to 'farfield'
            data (tuple): data especified to use in calculation
             First position 'flux matrix' or 'flux density matrix' or 'brilliance matrix'
             Second position unds matrix
        Returns:
            numpy array: partial power matrix.
        """
        if data is None:
            raise ValueError("'data' parameter has to be defined")

        unds_matrix = data[1]
        info_unds_matrix = unds_matrix

        calcfarfield = 1 if method == "farfield" else 0

        # Arglist assembly
        arglist = info_unds_matrix[:, [0, 1, 2]]

        # Add distance from the source
        arglist = _np.c_[
            arglist, _np.ones((arglist.shape[0], 1)) * distance_from_source
        ]
        # Add slit x
        arglist = _np.c_[arglist, _np.ones((arglist.shape[0], 1)) * slit_acceptance[0]]
        # Add slit y
        arglist = _np.c_[arglist, _np.ones((arglist.shape[0], 1)) * slit_acceptance[1]]
        # Add method farfield or nearfield
        arglist = _np.c_[arglist, _np.ones((arglist.shape[0], 1)) * calcfarfield]

        arglist = list(arglist)

        # Parallel calculations
        num_processes = multiprocessing.cpu_count()
        data = []
        with multiprocessing.Pool(processes=num_processes - 1) as parallel:
            data = parallel.map(self._parallel_calc_partial_power, arglist)

        arglist = _np.array(arglist)
        result = _np.array(data)

        # Partial power Matrix Reassembly
        pts_period = len(_np.where(arglist[:, 2] == arglist[0, 2])[0])
        pts_length = len(_np.where(arglist[:, 1] == arglist[0, 1])[0])

        partial_power_matrix = result.reshape(pts_length, pts_period)

        return partial_power_matrix

    def calc_proj_brilliance_with_phasespace(
        self,
        source,
        target_k,
        n_harmonic,
        r_range=[-0.02, 0.02],
        r_pts=101,
        rp_range=[-0.02, 0.02],
        rp_pts=101,
        direction="vertical",
    ):
        """Phase Space of Light Beam.

        Args:
            source: source light.
            target_k (float): target K.
            n_harmonic (int): harmonic number.
            r_range (list): size range to calculate.
            r_pts (int): points number to r_range.
            rp_range (list): divergence range to calculate.
            rp_pts (int): points number to rp_range.
            direction (str): direction phase space.

        Returns:
            numpy array: Brilliance.
        """
        spectra_calc: SpectraInterface = copy.deepcopy(self)
        spectra_calc.calc.source_type = source.source_type
        spectra_calc.calc.method = spectra_calc.calc.CalcConfigs.Method.wigner
        if direction == "vertical":
            spectra_calc.calc.indep_var = (
                spectra_calc.calc.CalcConfigs.Variable.mesh_yyp
            )
        else:
            spectra_calc.calc.indep_var = (
                spectra_calc.calc.CalcConfigs.Variable.mesh_xxp
            )
        spectra_calc.calc.output_type = spectra_calc.calc.CalcConfigs.Output.phasespace

        spectra_calc.calc.period = source.period
        spectra_calc.calc.length = source.source_length

        if direction == "vertical":
            spectra_calc.calc.y_range = r_range
            spectra_calc.calc.yp_range = rp_range
            spectra_calc.calc.y_nr_pts = r_pts
            spectra_calc.calc.yp_nr_pts = rp_pts
        else:
            spectra_calc.calc.x_range = r_range
            spectra_calc.calc.xp_range = rp_range
            spectra_calc.calc.x_nr_pts = r_pts
            spectra_calc.calc.xp_nr_pts = rp_pts

        if source.polarization == "hp":
            spectra_calc.calc.ky = target_k
        elif source.polarization == "vp":
            spectra_calc.calc.kx = target_k
        else:
            spectra_calc.calc.kx = target_k / _np.sqrt(1 + source.fields_ratio**2)
            spectra_calc.calc.ky = spectra_calc.calc.kx * source.fields_ratio

        spectra_calc.calc.target_harmonic = n_harmonic
        spectra_calc.calc.set_config()
        spectra_calc.calc.run_calculation()
        brilliance = spectra_calc.calc.brilliance.reshape(rp_pts, r_pts)
        del spectra_calc
        return brilliance

    def _parallel_calc_div_size(self, args):
        (
            source,
            target_k,
            n_harmonic,
            r_range,
            r_pts,
            rp_range,
            rp_pts,
            direction,
        ) = args

        if not _np.isnan(target_k):
            brilliance = self.calc_proj_brilliance_with_phasespace(
                source=source,
                target_k=target_k,
                n_harmonic=n_harmonic,
                r_range=[r_range[0], r_range[-1]],
                r_pts=r_pts,
                rp_range=[rp_range[0], rp_range[-1]],
                rp_pts=rp_pts,
                direction=direction,
            )
            brilliance_proj_rp = _np.sum(brilliance, axis=1)
            brilliance_proj_r = _np.sum(brilliance, axis=0)

            rp_div = self.calc_rms(rp_range, brilliance_proj_rp)
            r_size = self.calc_rms(r_range, brilliance_proj_r)

            return rp_div, r_size
        else:
            return _np.nan, _np.nan

    def calc_numerical_div_size_wigner(
        self,
        source,
        emax=20e3,
        e_pts=101,
        direction="vertical",
    ):
        """Calc numerical Divergence and Size of Light Beam.

        Args:
            source: source light.
            emax (float): Máx energy range.
            e_pts (int): points number to energy range.
            direction (str): direction phase space "vertical" or "horizontal".

        Returns:
            div_size (numpy array): Div. at 1th pos. and Size at 2nd pos.
            energies (numpy array).
        """
<<<<<<< HEAD
        kmax_source = source.calc_max_k(self.accelerator)
=======
        if source.min_gap == 0:
            kmax_source = source.calc_max_k(self.accelerator)
        else:
            beff = source.get_beff(source.min_gap / source.period)
            kmax_source = source.undulator_b_to_k(b=beff, period=source.period)
>>>>>>> 74ca65c8

        # Automatic range adjust
        r_lim = 0.01
        rp_lim = 0.01

        r_pts = 31
        rp_pts = 31
        dif_r = 1
        dif_rp = 1
        while dif_r > 0.01 or dif_rp > 0.01:
            brilliance = self.calc_proj_brilliance_with_phasespace(
                source=source,
                target_k=kmax_source,
                n_harmonic=1,
                r_range=[-r_lim, r_lim],
                r_pts=r_pts,
                rp_range=[-rp_lim, rp_lim],
                rp_pts=rp_pts,
                direction=direction,
            )

            brilliance_r = _np.sum(brilliance, axis=0)
            brilliance_r = brilliance_r / _np.max(brilliance_r)
            dif_r = brilliance_r[0]
            if dif_r > 0.01:
                r_lim *= 1.05 + 2 * dif_r

            brilliance_rp = _np.sum(brilliance, axis=1)
            brilliance_rp = brilliance_rp / _np.max(brilliance_rp)
            dif_rp = brilliance_rp[0]
            if dif_rp > 0.01:
                rp_lim *= 1.05 + 2 * dif_rp

        r_lim *= 1.05
        rp_lim *= 1.05
        r_range = _np.linspace(-r_lim, r_lim, r_pts)
        rp_range = _np.linspace(-rp_lim, rp_lim, rp_pts)

        fundamental_energy = source.get_harmonic_energy(
            1, self.accelerator.gamma, 0, source.period, kmax_source
        )
        emin = fundamental_energy
        energies = _np.linspace(emin, emax, e_pts)

        # Arglist Assembly
        arglist = []
        for j, energy in enumerate(energies):
            n = int(energy / fundamental_energy)
            if n > 0:
                n_harmonic = n - 1 if n % 2 == 0 else n
            else:
                n_harmonic = 1
            target_k = source.calc_k_target(
                self.accelerator.gamma, n_harmonic, source.period, energy
            )
            arglist += [
                (
                    source,
                    target_k,
                    n_harmonic,
                    r_range,
                    r_pts,
                    rp_range,
                    rp_pts,
                    direction,
                )
            ]

        # Calc Divergence and Size
        num_process = multiprocessing.cpu_count()
        data = []
        with multiprocessing.Pool(processes=num_process - 1) as parallel:
            data = parallel.map(self._parallel_calc_div_size, arglist)
        div_size = _np.array(data)
        return div_size, energies

    def calc_degree_polarization(
        self,
        source,
        slit_shape: str = "retslit",
        slit_position: tuple = (0, 0),
        slit_acceptance: tuple = (0.060, 0.060),
        distance_from_source: float = 30,
        energy_range: tuple = (0, 20e3),
        kmin: float = 0.1,
        k_nr_pts: int = 41,
        
    ):
        """Degree Polarization Function.

        Args:
            source: light source.
            slit_shape (str): slit shape "retslit" or "circslit".
                Defaults to "retslit".
            slit_position (tuple): slit position [mrad].
                Defaults to (0,0).
            slit_acceptance (tuple): slit acceptance [mrad].
                Defaults to (0.060, 0.060).
            distance_from_source (float): distance from source [m].
                Defaults to 30.
            energy_range (tuple): energy range to calculate [eV].
                Defaults to (0, 20e3).
            kmin (float): min deflection parameter
            k_nr_pts (float): k points number
        Returns:
            Tuple of three elements.
                first element (numpy array): energies
                second element (numpy array): degree linear polarization.
                third element (numpy array): degree circular polarization.
                fourth element (numpy array): degree linear 45 polarization.
        """
        spectra_calc: SpectraInterface = copy.deepcopy(self)
        if source.source_type != "bendingmagnet":
<<<<<<< HEAD
            kmax = source.calc_max_k(spectra_calc.accelerator)
            fst_energy = source.get_harmonic_energy(n=1, gamma=spectra_calc.accelerator.gamma, theta=0, period=source.period, k=kmax)
            n = int(energy_range[1] / fst_energy)
            n = n + 1 if n%2 == 0 else n
            harmonic_range = (1, n)
            print(harmonic_range)
=======
            if source.min_gap != 0:
                beff = source.get_beff(source.min_gap / source.period)
                kmax = source.undulator_b_to_k(b=beff, period=source.period)
            else:
                kmax = source.calc_max_k(spectra_calc.accelerator)
>>>>>>> 74ca65c8
            if source.source_type == "wiggler":
                spectra_calc.calc.source_type = source.source_type
                spectra_calc.calc.method = (
                    spectra_calc.calc.CalcConfigs.Method.far_field
                )
                spectra_calc.calc.indep_var = (
                    spectra_calc.calc.CalcConfigs.Variable.k
                )
                spectra_calc.calc.output_type = (
                    spectra_calc.calc.CalcConfigs.Output.flux
                )
                spectra_calc.calc.period = source.period
                spectra_calc.calc.slit_shape = slit_shape
                spectra_calc.calc.slit_acceptance = slit_acceptance
                spectra_calc.calc.k_range = [kmin, kmax]
                spectra_calc.calc.k_nr_pts = k_nr_pts
                spectra_calc.calc.harmonic_range = harmonic_range
            else:
                spectra_calc.calc._add_phase_errors = source.add_phase_errors
                spectra_calc.calc._use_recovery_params = source.use_recovery_params
                spectra_calc.calc.output_type = (
                    spectra_calc.calc.CalcConfigs.Output.flux
                )
                spectra_calc.calc.method = (
                    spectra_calc.calc.CalcConfigs.Method.far_field
                )
                spectra_calc.calc.indep_var = (
                    spectra_calc.calc.CalcConfigs.Variable.k
                )
                spectra_calc.calc.source_type = source.source_type
                spectra_calc.calc.slit_shape = slit_shape
                spectra_calc.calc.period = source.period
                spectra_calc.calc.slit_shape = slit_shape
                spectra_calc.calc.slit_acceptance = slit_acceptance
                spectra_calc.calc.k_range = [kmin, kmax]
                spectra_calc.calc.k_nr_pts = k_nr_pts
                spectra_calc.calc.harmonic_range = harmonic_range
                if source.polarization == "hp":
                    spectra_calc.calc.source_type = (
                        spectra_calc.calc.SourceType.horizontal_undulator
                    )
                    spectra_calc.calc.ky = kmax
                elif source.polarization == "vp":
                    spectra_calc.calc.source_type = (
                        spectra_calc.calc.SourceType.vertical_undulator
                    )
                    spectra_calc.calc.kx = kmax
                else:
                    spectra_calc.calc.source_type = (
                        spectra_calc.calc.SourceType.elliptic_undulator
                    )
<<<<<<< HEAD
                    spectra_calc.calc.kx = kmax / _np.sqrt(
                        1 + source.fields_ratio**2
                    )
                    spectra_calc.calc.ky = (
                        spectra_calc.calc.kx * source.fields_ratio
                    )
=======
                    spectra_calc.calc.kx = kmax / _np.sqrt(1 + source.fields_ratio**2)
                    spectra_calc.calc.ky = spectra_calc.calc.kx * source.fields_ratio
                spectra_calc.calc.observation_angle = slit_position
>>>>>>> 74ca65c8
                spectra_calc.calc.slit_acceptance = slit_acceptance
        else:
            b = source.b_peak
            spectra_calc.calc.source_type = source.source_type
            spectra_calc.calc.method = spectra_calc.calc.CalcConfigs.Method.far_field
            spectra_calc.calc.indep_var = spectra_calc.calc.CalcConfigs.Variable.energy
            spectra_calc.calc.output_type = spectra_calc.calc.CalcConfigs.Output.flux
            spectra_calc.calc.slit_shape = slit_shape
            spectra_calc.calc.observation_angle = slit_position
            spectra_calc.calc.slit_acceptance = slit_acceptance
            spectra_calc.calc.energy_range = energy_range
            spectra_calc.calc.energy_step = 1
            spectra_calc.calc.by_peak = b
        spectra_calc.calc.distance_from_source = distance_from_source
        spectra_calc.calc.length = source.source_length
        spectra_calc.calc.set_config()
        spectra_calc.calc.run_calculation()
        energies = spectra_calc.calc.energies
        degree_pl = spectra_calc.calc._pl
        degree_pc = spectra_calc.calc._pc
        degree_pl45 = spectra_calc.calc._pl45
        del spectra_calc
        return energies, degree_pl, degree_pc, degree_pl45

    def calc_power_density(
        self,
        source,
        x_range: tuple = (-3, 3),
        x_nr_pts: int = 501,
        y_range: tuple = (-3, 3),
        y_nr_pts: int = 501,
        distance_from_source: float = 30,
        current: float = 350,
    ):
        """Power Density Function.

        Args:
            source: light source.
            x_range (tuple): x range to calculate power dentity [mrad].
                Defaults to (-3,3).
            x_nr_pts (int): x number points of x_range.
                Defaults to 501.
            y_range (tuple): y range to calculate power dentity [mrad].
                Defaults to (-3, 3).
            y_nr_pts (int): y number points of y_range.
                Defaults to 501.
            distance_from_source (float): distance from source [m].
                Defaults to 30.
            current (float): current [mA].
                Defaults to 350.

        Return:
            Power densities (Numpy array)
        """
        spectra_calc: SpectraInterface = copy.deepcopy(self)
        spectra_calc.accelerator.current = current
        spectra_calc.calc.source_type = source.source_type
        spectra_calc.calc.method = spectra_calc.calc.CalcConfigs.Method.near_field
        spectra_calc.calc.indep_var = spectra_calc.calc.CalcConfigs.Variable.mesh_xy
        spectra_calc.calc.output_type = (
            spectra_calc.calc.CalcConfigs.Output.power_density
        )
        if source.source_type != "bendingmagnet":
            kmax = source.calc_max_k(spectra_calc.accelerator)
            if source.polarization == "hp":
                spectra_calc.calc.source_type = (
                    spectra_calc.calc.SourceType.horizontal_undulator
                )
                spectra_calc.calc.ky = kmax
            elif source.polarization == "vp":
                spectra_calc.calc.source_type = (
                    spectra_calc.calc.SourceType.vertical_undulator
                )
                spectra_calc.calc.kx = kmax
            else:
                spectra_calc.calc.source_type = (
                    spectra_calc.calc.SourceType.elliptic_undulator
                )
                spectra_calc.calc.kx = kmax / _np.sqrt(1 + source.fields_ratio**2)
                spectra_calc.calc.ky = spectra_calc.calc.kx * source.fields_ratio
            spectra_calc.calc.period = source.period
            spectra_calc.calc.length = source.source_length
        else:
            spectra_calc.calc.by_peak = source.b_peak
            spectra_calc.calc.length = 0.05
        spectra_calc.calc.distance_from_source = distance_from_source
        spectra_calc.calc.x_range = x_range
        spectra_calc.calc.y_range = y_range
        spectra_calc.calc.x_nr_pts = x_nr_pts
        spectra_calc.calc.y_nr_pts = y_nr_pts
        spectra_calc.calc.set_config()
        spectra_calc.calc.run_calculation()
        power_densities = spectra_calc.calc.power_density
        del spectra_calc
        return power_densities

    def calc_partial_power(
        self,
        source,
        slit_shape: str = "retslit",
        slit_position: tuple = (0, 0),
        slit_acceptance: tuple = (0.060, 0.060),
        distance_from_source: float = 30,
        current: float = 350,
    ):
        """Partial Power Function.

        Args:
            source: light source.
            slit_shape (str): slit shape "retslit" or "circslit".
                Defaults to "retslit"
            slit_position (tuple): slit position [mrad].
                Defaults to (0,0)
            slit_acceptance (tuple): slit acceptance [mrad].
                Defaults to (0.060, 0.060)
            distance_from_source (float): distance from source [m].
                Defaults to 30.
            current (float): current [mA].
                Defaults to 350.

        Return:
            Partial Power (float)
        """
        spectra_calc: SpectraInterface = copy.deepcopy(self)
        spectra_calc.accelerator.current = current
        spectra_calc.calc.source_type = source.source_type
        spectra_calc.calc.method = (
            spectra_calc.calc.CalcConfigs.Method.fixedpoint_near_field
        )
        spectra_calc.calc.indep_var = spectra_calc.calc.CalcConfigs.Variable.energy
        spectra_calc.calc.output_type = spectra_calc.calc.CalcConfigs.Output.power
        spectra_calc.calc.slit_shape = slit_shape

        spectra_calc.calc.target_energy = 0
        if source.source_type != "bendingmagnet":
            kmax = source.calc_max_k(spectra_calc.accelerator)
            if source.polarization == "hp":
                spectra_calc.calc.source_type = (
                    spectra_calc.calc.SourceType.horizontal_undulator
                )
                spectra_calc.calc.ky = kmax
            elif source.polarization == "vp":
                spectra_calc.calc.source_type = (
                    spectra_calc.calc.SourceType.vertical_undulator
                )
                spectra_calc.calc.kx = kmax
            else:
                spectra_calc.calc.source_type = (
                    spectra_calc.calc.SourceType.elliptic_undulator
                )
                spectra_calc.calc.kx = kmax / _np.sqrt(1 + source.fields_ratio**2)
                spectra_calc.calc.ky = spectra_calc.calc.kx * source.fields_ratio
            spectra_calc.calc.period = source.period
            spectra_calc.calc.length = source.source_length
        else:
            spectra_calc.calc.by_peak = source.b_peak
            spectra_calc.calc.length = 0.05

        spectra_calc.calc.distance_from_source = distance_from_source
        spectra_calc.calc.observation_angle = slit_position
        spectra_calc.calc.slit_acceptance = slit_acceptance

        spectra_calc.calc.set_config()
        spectra_calc.calc.run_calculation()
        partial_power = spectra_calc.calc.power
        del spectra_calc
        return partial_power

    def calc_flux_distribution_2d(
        self,
        source,
        target_energy: float = 12e3,
        target_k: float = 1.2,
        x_range: tuple = (-3, 3),
        x_nr_pts: int = 401,
        y_range: tuple = (-3, 3),
        y_nr_pts: int = 401,
        distance_from_source: float = 30,
    ):
        """Flux Distribution 2D.

        Args:
            source: light source.
            target_energy (float): target energy [eV].
            target_k (float): k deflection parameter.
            x_range (tuple): x range to calculate power dentity [mrad].
                Defaults to (-3, 3).
            x_nr_pts (int): x number points of x_range.
                Defaults to 401.
            y_range (tuple): y range to calculate power dentity [mrad].
                Defaults to (-3, 3).
            y_nr_pts (int): y number points of y_range.
                Defaults to 401.
            distance_from_source (float): distance from source [m].
                Defaults to 30.

        Return:
            Flux distribuition 2D (Numpy array)
        """
        spectra_calc: SpectraInterface = copy.deepcopy(self)
        spectra_calc.calc.source_type = source.source_type
        spectra_calc.calc.output_type = (
            spectra_calc.calc.CalcConfigs.Output.flux_density
        )
        spectra_calc.calc.indep_var = spectra_calc.calc.CalcConfigs.Variable.mesh_xy
        if source.source_type != "bendingmagnet":
            target_k = target_k
            source_polarization = source.polarization
            spectra_calc.calc.period = source.period
            spectra_calc.calc.length = source.source_length

            if source_polarization == "hp":
                spectra_calc.calc.ky = target_k
            elif source_polarization == "vp":
                spectra_calc.calc.kx = target_k
            else:
                spectra_calc.calc.kx = target_k / _np.sqrt(1 + source.fields_ratio**2)
                spectra_calc.calc.ky = spectra_calc.calc.kx * source.fields_ratio
            spectra_calc.calc.method = spectra_calc.calc.CalcConfigs.Method.far_field
        else:
            spectra_calc.calc.by = source.b_peak
            spectra_calc.calc.method = spectra_calc.calc.CalcConfigs.Method.near_field
        spectra_calc.calc.x_nr_pts = x_nr_pts
        spectra_calc.calc.y_nr_pts = y_nr_pts
        spectra_calc.calc.x_range = [
            x_range[0],
            x_range[1],
        ]
        spectra_calc.calc.y_range = [
            y_range[0],
            y_range[1],
        ]
        spectra_calc.calc.distance_from_source = distance_from_source
        spectra_calc.calc.target_energy = target_energy
        spectra_calc.calc.set_config()
        spectra_calc.calc.run_calculation()
        flux_distribuition = spectra_calc.calc.flux
        if source.source_type != "bendingmagnet":
            if source.use_recovery_params and source.add_phase_errors:
                fundamental_energy = source.get_harmonic_energy(
                    1,
                    spectra_calc.accelerator.gamma,
                    0,
                    source.period,
                    source.calc_max_k(spectra_calc.accelerator),
                )
                target_harmonic = int(target_energy / fundamental_energy)
                target_harmonic = (
                    target_harmonic - 1 if target_harmonic % 2 == 0 else target_harmonic
                )
                target_harmonic = 1 if target_harmonic <= 0 else target_harmonic
                spectra_calc.use_recovery_params = True
                flux_distribuition = spectra_calc.apply_phase_error_matrix(
                    values=flux_distribuition,
                    harm=target_harmonic,
                    rec_param=spectra_calc.use_recovery_params,
                )
        del spectra_calc
        return flux_distribuition

    def calc_partial_flux(
        self,
        source,
        target_energy: float = 12e3,
        target_k: float = 1.2,
        slit_shape: str = "retslit",
        slit_acceptance: tuple = (0.06, 0.060),
        slit_position: tuple = (0, 0),
        distance_from_source: float = 30,
    ):
        """Partial Flux with fixedpoint method.

        Args:
            source: light source.
            target_energy (float): target energy [eV].
            target_k (float): k deflection parameter.
            slit_shape (str): slit shape "retslit" or "circslit".
                Defaults to "retslit".
            slit_acceptance (tuple): slit acceptance [mrad].
                Defaults to (0.060, 0.060)
            slit_position (tuple): slit position [mrad].
                Defaults to (0, 0)
            distance_from_source (float): distance from source [m].
                Defaults to 30.

        Return:
            Partial Flux value (float)
        """
        spectra_calc: SpectraInterface = copy.deepcopy(self)
        spectra_calc.calc.source_type = source.source_type
        spectra_calc.calc.indep_var = spectra_calc.calc.CalcConfigs.Variable.energy
        spectra_calc.calc.method = (
            spectra_calc.calc.CalcConfigs.Method.fixedpoint_near_field
        )
        spectra_calc.calc.output_type = spectra_calc.calc.CalcConfigs.Output.flux

        spectra_calc.calc.slit_shape = slit_shape
        spectra_calc.calc.slit_acceptance = [
            slit_acceptance[0],
            slit_acceptance[1],
        ]
        spectra_calc.calc.observation_angle = [
            slit_position[0],
            slit_position[1],
        ]

        if source.source_type != "bendingmagnet":
            target_k = target_k
            source_polarization = source.polarization
            spectra_calc.calc.period = source.period
            spectra_calc.calc.length = source.source_length

            if source_polarization == "hp":
                spectra_calc.calc.ky = target_k
            elif source_polarization == "vp":
                spectra_calc.calc.kx = target_k
            else:
                spectra_calc.calc.kx = target_k / _np.sqrt(1 + source.fields_ratio**2)
                spectra_calc.calc.ky = spectra_calc.calc.kx * source.fields_ratio
        else:
            spectra_calc.calc.by = source.b_peak

        spectra_calc.calc.distance_from_source = distance_from_source
        spectra_calc.calc.target_energy = target_energy

        spectra_calc.calc.set_config()
        spectra_calc.calc.run_calculation()
        flux_total = spectra_calc.calc.flux
        if source.source_type != "bendingmagnet":
            if source.use_recovery_params and source.add_phase_errors:
                fundamental_energy = source.get_harmonic_energy(
                    1,
                    spectra_calc.accelerator.gamma,
                    0,
                    source.period,
                    source.calc_max_k(spectra_calc.accelerator),
                )
                target_harmonic = int(target_energy / fundamental_energy)
                target_harmonic = (
                    target_harmonic - 1 if target_harmonic % 2 == 0 else target_harmonic
                )
                target_harmonic = 1 if target_harmonic <= 0 else target_harmonic
                spectra_calc.use_recovery_params = True
                flux_total = spectra_calc.apply_phase_error_matrix(
                    values=flux_total,
                    harm=target_harmonic,
                    rec_param=spectra_calc.use_recovery_params,
                )
        del spectra_calc
        return flux_total

    def plot_brilliance_curve(  # noqa: C901
        self,
        process_curves=True,
        superp_value=250,
        title="Brilliance curves",
        xscale="linear",
        yscale="log",
        xlim=[],
        ylim=[],
        linewidth=3,
        savefig=False,
        figsize=(4.5, 3.0),
        figname="brill.png",
        dpi=300,
        legend_fs=10,
        legend_properties=True,
    ):
        """Plot brilliance curves.

        Args:
            process_curves (bool, optional): If true energy superposition will
             be processed. Defaults to True.
            superp_value (int, optional): Desired value of energy
             superposition. Defaults to 250.
            title (str, optional): Plot title.
            xscale (str, optional): xscale axis
             xscale. Defalts to 'linear'.
            yscale (str, optional): yscale axis
             yscale. Defalts to 'log'.
        """
        if self._flag_brill_processed:
            process_curves = False
        energies = list()
        brilliances = list()
        if process_curves is True:
            self._flag_brill_processed = True
            for i, source in enumerate(self.sources):
                if (
                    source.source_type != "wiggler"
                    and source.source_type != "bendingmagnet"
                ):
                    input_brilliance = self.brilliances[i][:, :]
                    input_energies = self.energies[i][:, :]
                    if input_energies.shape[0] > 1:
                        energies_, brilliance = self.calc.process_brilliance_curve(
                            input_energies,
                            input_brilliance,
                            superp_value=superp_value,
                        )
                    else:
                        input_brilliance_b = input_brilliance[0]
                        input_energies_b = input_energies[0]
                        idx = _np.argsort(input_energies_b)
                        input_energies_b = input_energies_b[idx]
                        input_brilliance_b = input_brilliance_b[idx]
                        energies_ = _np.linspace(
                            _np.min(input_energies_b),
                            _np.max(input_energies_b),
                            2001,
                        )
                        brilliance = _np.interp(
                            energies_, input_energies_b, input_brilliance_b
                        )
                        energies_ = _np.reshape(energies_, (1, _np.shape(energies_)[0]))
                        brilliance = _np.reshape(
                            brilliance, (1, _np.shape(brilliance)[0])
                        )
                else:
                    input_brilliance = _np.array(self.brilliances[i], dtype=float)
                    input_energies = _np.array(self.energies[i], dtype=float)
                    energies_ = _np.linspace(
                        _np.min(input_energies), _np.max(input_energies), 2001
                    )
                    brilliance = _np.interp(energies_, input_energies, input_brilliance)
                    energies_ = _np.reshape(energies_, (1, _np.shape(energies_)[0]))
                    brilliance = _np.reshape(brilliance, (1, _np.shape(brilliance)[0]))

                energies.append(energies_)
                brilliances.append(brilliance)
            energies = _np.array(energies, dtype=object)
            brilliances = _np.array(brilliances, dtype=object)
            self._energies = energies
            self._brilliances = brilliances

        _plt.figure(figsize=figsize)
        colorlist = ["C" + str(i) for i, value in enumerate(self.sources)]
        for i, source in enumerate(self.sources):
            color = colorlist[i]
            if source.source_type == "bendingmagnet":
                label = source.label
            else:
                label = source.label
                if legend_properties:
                    label += ", λ = {:.1f} mm".format(source.period)
                    label += ", L = {:.1f} m".format(source.source_length)
            for j in _np.arange(self.energies[i].shape[0]):
                if j == 0:
                    _plt.plot(
                        1e-3 * self.energies[i][j, :],
                        self.brilliances[i][j, :],
                        color=color,
                        linewidth=linewidth,
                        alpha=0.9,
                        label=label,
                    )
                else:
                    _plt.plot(
                        1e-3 * self.energies[i][j, :],
                        self.brilliances[i][j, :],
                        color=color,
                        linewidth=linewidth,
                        alpha=0.9,
                    )

        _plt.yscale(yscale)
        _plt.xscale(xscale)

        if xlim:
            _plt.xlim(xlim[0], xlim[1])
        if ylim:
            _plt.ylim(ylim[0], ylim[1])

        _plt.xlabel("Energy [keV]")
        _plt.ylabel("Brilliance [ph/s/0.1%/mm²/mrad²/100mA]")
        _plt.title(title)

        _plt.minorticks_on()
        _plt.tick_params(
            which="both", axis="both", direction="in", top=True, right=True
        )
        _plt.grid(which="major", alpha=0.4)
        _plt.grid(which="minor", alpha=0.2)

        _plt.legend(fontsize=legend_fs)
        _plt.tight_layout()

        if savefig:
            _plt.savefig(figname, dpi=dpi)
        else:
            _plt.show()

    def plot_flux_curve(  # noqa: C901
        self,
        process_curves=True,
        superp_value=250,
        title="Flux curves",
        xscale="linear",
        yscale="log",
        xlim=[],
        ylim=[],
        linewidth=3,
        savefig=False,
        figsize=(4.5, 3.0),
        figname="flux.png",
        dpi=300,
        legend_fs=10,
        legend_properties=True,
    ):
        """Plot flux curves.

        Args:
            process_curves (bool, optional): If true energy superposition will
             be processed. Defaults to True.
            superp_value (int, optional): Desired value of energy
             superposition. Defaults to 250.
            title (str, optional): Plot title.
            xscale (str, optional): xscale axis
             xscale. Defaults to 'linear'.
            yscale (str, optional): yscale axis
             yscale. Defaults to 'log'.
            xlim (list, optional): xlim axes.
            ylim (list, optional): ylim axes.
            linewidth (int, optional): linewidth.
            savefig (bool, optional): save fig.
            figname (str, optional): figname.
             figname. Defaults to 'flux.png'.
            dpi (int, optional): dpi figure.
             dpi. Defaults to 300.
            legend_fs (int, optional): legend font size.
             legend_fs. Defaults to 10.
            legend_properties (bool, optional): lengend properties.
             legend_properties. Defaults to True

        """
        if self._flag_flux_processed:
            process_curves = False
        energies = list()
        fluxes = list()
        if process_curves is True:
            self._flag_flux_processed = True
            for i, source in enumerate(self.sources):
                if (
                    source.source_type != "wiggler"
                    and source.source_type != "bendingmagnet"
                ):
                    input_flux = self.fluxes[i][:, :]
                    input_energies = self.energies[i][:, :]
                    if input_energies.shape[0] > 1:
                        energies_, flux = self.calc.process_brilliance_curve(
                            input_energies,
                            input_flux,
                            superp_value=superp_value,
                        )
                    else:
                        input_flux_b = input_flux[0]
                        input_energies_b = input_energies[0]
                        idx = _np.argsort(input_energies_b)
                        input_energies_b = input_energies_b[idx]
                        input_flux_b = input_flux_b[idx]
                        energies_ = _np.linspace(
                            _np.min(input_energies_b),
                            _np.max(input_energies_b),
                            2001,
                        )
                        flux = _np.interp(energies_, input_energies_b, input_flux_b)
                        energies_ = _np.reshape(energies_, (1, _np.shape(energies_)[0]))
                        flux = _np.reshape(flux, (1, _np.shape(flux)[0]))
                else:
                    input_flux = _np.array(self.fluxes[i], dtype=float)
                    input_energies = _np.array(self.energies[i], dtype=float)
                    energies_ = _np.linspace(
                        _np.min(input_energies), _np.max(input_energies), 2001
                    )
                    flux = _np.interp(energies_, input_energies, input_flux)
                    energies_ = _np.reshape(energies_, (1, _np.shape(energies_)[0]))
                    flux = _np.reshape(flux, (1, _np.shape(flux)[0]))

                energies.append(energies_)
                fluxes.append(flux)
            energies = _np.array(energies, dtype=object)
            fluxes = _np.array(fluxes, dtype=object)
            self._energies = energies
            self._fluxes = fluxes

        _plt.figure(figsize=figsize)
        colorlist = ["C" + str(i) for i, value in enumerate(self.sources)]
        for i, source in enumerate(self.sources):
            color = colorlist[i]
            if source.source_type == "bendingmagnet":
                label = source.label
            else:
                label = source.label
                if legend_properties:
                    label += ", λ = {:.1f} mm".format(source.period)
                    label += ", L = {:.1f} m".format(source.source_length)
            for j in _np.arange(self.energies[i].shape[0]):
                if j == 0:
                    _plt.plot(
                        1e-3 * self.energies[i][j, :],
                        self.fluxes[i][j, :],
                        color=color,
                        linewidth=linewidth,
                        alpha=0.9,
                        label=label,
                    )
                else:
                    _plt.plot(
                        1e-3 * self.energies[i][j, :],
                        self.fluxes[i][j, :],
                        color=color,
                        linewidth=linewidth,
                        alpha=0.9,
                    )

        _plt.yscale(yscale)
        _plt.xscale(xscale)

        if xlim:
            _plt.xlim(xlim[0], xlim[1])
        if ylim:
            _plt.ylim(ylim[0], ylim[1])

        _plt.xlabel("Energy [keV]")
        _plt.ylabel("Flux [ph/s/0.1%/100mA]")
        _plt.title(title)

        _plt.minorticks_on()
        _plt.tick_params(
            which="both", axis="both", direction="in", top=True, right=True
        )
        _plt.grid(which="major", alpha=0.4)
        _plt.grid(which="minor", alpha=0.2)

        _plt.legend(fontsize=legend_fs)
        _plt.tight_layout()

        if savefig:
            _plt.savefig(figname, dpi=dpi)
        else:
            _plt.show()

    def plot_flux_density_matrix(
        self,
        title=None,
        clim=(None, None),
        cscale="linear",
        savefig=False,
        figsize=(5, 4),
        figname="flux_density_matrix.png",
        dpi=400,
    ):
        """Plot Flux Density Matrix (period x length).

        Args:
            title (str, optional): Plot title.
            cscale (str, optional): color bar scale
             cscale. Defalts to 'linear'.
            clim (tuple): color bar limits.
             Defaults to (None, None) will take the minimum or/and maximum limit
            savefig (bool, optional): Save Figure
             savefig. Defalts to False.
            figname (str, optional): Figure name
             figname. Defalts to 'flux_density_matrix.png'
            dpi (int, optional): Image resolution
             dpi. Defalts to 400.
            figsize (tuple, optional): Figure size.
             figsize. Defalts to (5, 4)
        """
        # Getting the parameters of the best undulator
        info = self._info_matrix_flux_density[
            _np.argmax(self._flux_density_matrix.ravel())
        ]

        period_number = info[1]
        length_number = info[2]

        # Getting the position of the best flux density
        j = int(
            _np.argmax(self._flux_density_matrix.ravel())
            / len(self._flux_density_matrix[0, :])
        )
        i = _np.argmax(self._flux_density_matrix.ravel()) % len(
            self._flux_density_matrix[0, :]
        )

        # Label creation
        label = "Target Energy: {:.2f} KeV\n".format(self._target_energy / 1e3)
        label += "Best undulator: ({:.2f} mm, {:.2f} m)\n".format(
            period_number, length_number
        )
        label += "Flux density: {:.2e} ph/s/mrad²/0.1%/100mA".format(
            self._flux_density_matrix[j, i]
        )

        fig, ax = _plt.subplots(figsize=figsize)
        ax.set_title(label if title == None else title)
        ax.set_ylabel("Length [m]")
        ax.set_xlabel("Period [mm]")

        vmin = clim[0]
        vmax = clim[1]

        if vmin is None:
            vmin = _np.min(self._flux_density_matrix)
        if vmax is None:
            vmax = _np.max(self._flux_density_matrix)

        step = 5 if cscale == "linear" else int(_np.log10(vmax) - _np.log10(vmin) + 1)
        vmin = vmin if cscale == "linear" else _np.log10(vmin)
        vmax = vmax if cscale == "linear" else _np.log10(vmax)
        fm = (
            self._flux_density_matrix
            if cscale == "linear"
            else _np.log10(self._flux_density_matrix)
        )

        ax.imshow(
            fm,
            extent=[
                self._info_matrix_flux_density[0, 1],
                self._info_matrix_flux_density[-1, 1],
                self._info_matrix_flux_density[0, 2],
                self._info_matrix_flux_density[-1, 2],
            ],
            aspect="auto",
            origin="lower",
            norm=colors.Normalize(vmin=vmin, vmax=vmax)
            if cscale == "linear"
            else colors.LogNorm(vmin=vmin, vmax=vmax),
        )
        sm = _plt.cm.ScalarMappable(_plt.Normalize(vmin=vmin, vmax=vmax))
        sm.set_array(fm)
        cbar = fig.colorbar(
            sm,
            ax=ax,
            label="Flux density [ph/s/mrad²/0.1%/100mA]",
            format="%.1e" if cscale == "linear" else "%.0i",
        )
        cbar.set_ticks(_np.linspace(vmin, vmax, step))
        fig.tight_layout()
        if savefig:
            _plt.savefig(figname, dpi=dpi)
        else:
            _plt.show()

    def plot_flux_matrix(
        self,
        data=None,
        title=None,
        clim=(None, None),
        cscale="linear",
        cmap="viridis",
        savefig=False,
        figsize=(5, 4),
        figname="flux_matrix.png",
        dpi=400,
    ):
        """Plot Flux Matrix (period x length).

        Args:
            title (str, optional): Plot title.
            cscale (str, optional): color bar scale
             cscale. Defalts to 'linear'.
            clim (tuple): color bar limits.
             Defaults to (None, None) will take the minimum or/and maximum limit
            cmap (str): colormap.
            savefig (bool, optional): Save Figure
             savefig. Defalts to False.
            figname (str, optional): Figure name
             figname. Defalts to 'flux_matrix.png'
            dpi (int, optional): Image resolution
             dpi. Defalts to 400.
            figsize (tuple, optional): Figure size.
             figsize. Defalts to (5, 4)
        """
        # Getting the parameters of the best undulator
        flux_matrix = data[0]
        info_matrix = data[1]
        info = info_matrix[_np.argmax(flux_matrix.ravel())]

        period_number = info[1]
        length_number = info[2]

        # Getting the position of the best brilliance
        j = int(_np.argmax(flux_matrix.ravel()) / len(flux_matrix[0, :]))
        i = _np.argmax(flux_matrix.ravel()) % len(flux_matrix[0, :])

        # Label creation
        label = "Target Energy: {:.2f} KeV\n".format(self._target_energy / 1e3)
        label += "Best undulator: ({:.2f} mm, {:.2f} m)\n".format(
            period_number, length_number
        )
        label += "Flux: {:.2e} ph/s/0.1%/100mA".format(flux_matrix[j, i])

        fig, ax = _plt.subplots(figsize=figsize)
        ax.set_title(label if title == None else title)
        ax.set_ylabel("Length [m]")
        ax.set_xlabel("Period [mm]")

        vmin = clim[0]
        vmax = clim[1]

        if vmin is None:
            vmin = _np.min(flux_matrix)
        if vmax is None:
            vmax = _np.max(flux_matrix)

        step = 5 if cscale == "linear" else int(_np.log10(vmax) - _np.log10(vmin) + 1)
        vmin = vmin if cscale == "linear" else _np.log10(vmin)
        vmax = vmax if cscale == "linear" else _np.log10(vmax)
        fm = flux_matrix if cscale == "linear" else _np.log10(flux_matrix)

        ax.imshow(
            fm,
            extent=[
                info_matrix[0, 1],
                info_matrix[-1, 1],
                info_matrix[0, 2],
                info_matrix[-1, 2],
            ],
            aspect="auto",
            origin="lower",
            cmap=cmap,
            norm=colors.Normalize(vmin=vmin, vmax=vmax)
            if cscale == "linear"
            else colors.LogNorm(vmin=vmin, vmax=vmax),
        )
        sm = _plt.cm.ScalarMappable(_plt.Normalize(vmin=vmin, vmax=vmax), cmap=cmap)
        sm.set_array(fm)
        cbar = fig.colorbar(
            sm,
            ax=ax,
            label="Flux [ph/s/0.1%/100mA]",
            format="%.1e" if cscale == "linear" else "%.0i",
            cmap=cmap,
        )
        cbar.set_ticks(_np.linspace(vmin, vmax, step))
        fig.tight_layout()
        if savefig:
            _plt.savefig(figname, dpi=dpi)
        else:
            _plt.show()

    def plot_brilliance_matrix(
        self,
        data=None,
        title=None,
        clim=(None, None),
        cscale="linear",
        cmap="viridis",
        savefig=False,
        figsize=(5, 4),
        figname="brilliance_matrix.png",
        dpi=400,
    ):
        """Plot Brilliance Matrix (period x length).

        Args:
            title (str, optional): Plot title.
            cscale (str, optional): color bar scale
             cscale. Defalts to 'linear'.
            clim (tuple): color bar limits.
             Defaults to (None, None) will take the minimum or/and maximum limit
            savefig (bool, optional): Save Figure
             savefig. Defalts to False.
            figname (str, optional): Figure name
             figname. Defalts to 'brilliance_matrix.png'
            dpi (int, optional): Image resolution
             dpi. Defalts to 400.
            figsize (tuple, optional): Figure size.
             figsize. Defalts to (5, 4)
        """
        # Getting the parameters of the best undulator
        brilliance_matrix = data[0]
        info_matrix = data[1]
        info = info_matrix[_np.argmax(brilliance_matrix.ravel())]

        period_number = info[1]
        length_number = info[2]

        # Getting the position of the best brilliance
        j = int(_np.argmax(brilliance_matrix.ravel()) / len(brilliance_matrix[0, :]))
        i = _np.argmax(brilliance_matrix.ravel()) % len(brilliance_matrix[0, :])

        # Label creation
        label = "Target Energy: {:.2f} KeV\n".format(self._target_energy / 1e3)
        label += "Best undulator: ({:.2f} mm, {:.2f} m)\n".format(
            period_number, length_number
        )
        label += "Brilliance: {:.2e} ph/s/0.1%/mm²/mrad²/100mA".format(
            brilliance_matrix[j, i]
        )

        fig, ax = _plt.subplots(figsize=figsize)
        ax.set_title(label if title is None else title)
        ax.set_ylabel("Length [m]")
        ax.set_xlabel("Period [mm]")

        vmin = clim[0]
        vmax = clim[1]

        if vmin is None:
            vmin = _np.min(brilliance_matrix)
        if vmax is None:
            vmax = _np.max(brilliance_matrix)

        step = 5 if cscale == "linear" else int(_np.log10(vmax) - _np.log10(vmin) + 1)
        vmin = vmin if cscale == "linear" else _np.log10(vmin)
        vmax = vmax if cscale == "linear" else _np.log10(vmax)
        bm = brilliance_matrix if cscale == "linear" else _np.log10(brilliance_matrix)

        ax.imshow(
            bm,
            extent=[
                info_matrix[0, 1],
                info_matrix[-1, 1],
                info_matrix[0, 2],
                info_matrix[-1, 2],
            ],
            aspect="auto",
            origin="lower",
            cmap=cmap,
            norm=colors.Normalize(vmin=vmin, vmax=vmax)
            if cscale == "linear"
            else colors.LogNorm(vmin=vmin, vmax=vmax),
        )
        sm = _plt.cm.ScalarMappable(_plt.Normalize(vmin=vmin, vmax=vmax), cmap=cmap)
        sm.set_array(bm)
        cbar = fig.colorbar(
            sm,
            ax=ax,
            label="Brilliance [ph/s/0.1%/mm²/mrad²/100mA]",
            format="%.1e" if cscale == "linear" else "%.0i",
        )
        cbar.set_ticks(_np.linspace(vmin, vmax, step))
        fig.tight_layout()
        if savefig:
            _plt.savefig(figname, dpi=dpi)
        else:
            _plt.show()

    def plot_total_power_matrix(
        self,
        data: tuple,
        title: str = "Total Power of Undulators",
        clim: tuple = (None, None),
        cscale: str = "linear",
        savefig: bool = False,
        figsize: tuple = (5, 4),
        figname: str = "total_power_matrix.png",
        dpi: int = 400,
    ):
        """Plot Total Power Matrix (period x length).

        Args:
            title (str, optional): Plot title.
            cscale (str, optional): color bar scale
             cscale. Defalts to 'linear'.
            clim (tuple): color bar limits.
             Defaults to (None, None) will take the minimum or/and maximum limit
            savefig (bool, optional): Save Figure
             savefig. Defalts to False.
            figsize (tuple, optional): Figure size.
             figsize. Defalts to (5, 4)
            figname (str, optional): Figure name
             figname. Defalts to 'total_power_matrix.png'
            dpi (int, optional): Image resolution
             dpi. Defalts to 400.
            data (tuple): data especified
             First position 'flux matrix' or 'flux density matrix' or 'brilliance matrix'
             Second position unds matrix
        """
        if data is None:
            raise ValueError("'unds_matrix' parameter has to be defined")

        vmin = clim[0]
        vmax = clim[1]

        info_unds_matrix = data[1]

        current = 100
        ks = info_unds_matrix[:, 0]
        periods = info_unds_matrix[:, 1]
        lengths = info_unds_matrix[:, 2]

        # Calc Fields
        bs = (ks * EMASS * LSPEED * 2 * PI) / (ECHARGE * periods * 1e-3)

        # Calc total power
        const = ((ECHARGE**4) * (self.accelerator.gamma**2)) / (
            12 * PI * VACUUM_PERMITTICITY * (EMASS**2) * (LSPEED**2)
        )
        total_powers = const * (bs**2) * lengths * (current * 1e-3) / (1e3 * ECHARGE)

        pts_period = len(_np.where(info_unds_matrix[:, 2] == info_unds_matrix[0, 2])[0])
        pts_length = len(_np.where(info_unds_matrix[:, 1] == info_unds_matrix[0, 1])[0])

        total_powers = total_powers.reshape(pts_length, pts_period)

        if vmin is None:
            vmin = _np.min(total_powers)
        if vmax is None:
            vmax = _np.max(total_powers)

        fig, ax = _plt.subplots(figsize=(figsize))
        ax.set_title(title)
        ax.set_ylabel("Length [m]")
        ax.set_xlabel("Period [mm]")

        step = 5 if cscale == "linear" else int(_np.log10(vmax) - _np.log10(vmin) + 1)
        vmin = vmin if cscale == "linear" else _np.log10(vmin)
        vmax = vmax if cscale == "linear" else _np.log10(vmax)
        pm = total_powers if cscale == "linear" else _np.log10(total_powers)

        ax.imshow(
            pm,
            extent=[
                _np.min(periods),
                _np.max(periods),
                _np.min(lengths),
                _np.max(lengths),
            ],
            aspect="auto",
            origin="lower",
            norm=colors.Normalize(vmin=vmin, vmax=vmax)
            if cscale == "linear"
            else colors.LogNorm(vmin=vmin, vmax=vmax),
        )

        sm = _plt.cm.ScalarMappable(_plt.Normalize(vmin=vmin, vmax=vmax))
        sm.set_array(pm)

        cbar = fig.colorbar(
            sm,
            ax=ax,
            label="Total Power [kW]",
            format="%.2f" if cscale == "linear" else "%.0i",
        )
        cbar.set_ticks(_np.linspace(vmin, vmax, step))
        fig.tight_layout()
        if savefig:
            _plt.savefig(figname, dpi=dpi)
        else:
            _plt.show()

    def plot_partial_power_matrix(
        self,
        title: str = "Partial Power of Undulators",
        clim: tuple = (None, None),
        cscale: str = "linear",
        savefig: bool = False,
        figsize: tuple = (5, 4),
        figname: str = "partial_power_matrix.png",
        dpi: int = 400,
        partial_power_matrix=None,
    ):
        """Plot Partial Power Matrix (period x length).

        Args:
            title (str, optional): Plot title.
            cscale (str, optional): color bar scale
             cscale. Defalts to 'linear'.
            clim (tuple): color bar limits.
             Defaults to (None, None) will take the minimum or/and maximum limit
            savefig (bool, optional): Save Figure
             savefig. Defalts to False.
            figsize (tuple, optional): Figure size.
             figsize. Defalts to (5, 4)
            figname (str, optional): Figure name
             figname. Defalts to 'partial_power_matrix.png'
            dpi (int, optional): Image resolution
             dpi. Defalts to 400.
            partial_power_matrix (numpy array): partial power matrix of undulators information to use in calculation
        """
        if partial_power_matrix is None:
            raise ValueError("'partial_power_matrix' parameter has to be defined")

        if self._info_matrix_flux is not None:
            info_unds_matrix = self._info_matrix_flux
        elif self._info_matrix_flux_density is not None:
            info_unds_matrix = self._info_matrix_flux_density
        elif self._info_matrix_brilliance is not None:
            info_unds_matrix = self._info_matrix_brilliance

        periods = info_unds_matrix[:, 1]
        lengths = info_unds_matrix[:, 2]

        vmin = clim[0]
        vmax = clim[1]

        if vmin is None:
            vmin = _np.min(partial_power_matrix)
        if vmax is None:
            vmax = _np.max(partial_power_matrix)

        fig, ax = _plt.subplots(figsize=(figsize))
        ax.set_title(title)
        ax.set_ylabel("Length [m]")
        ax.set_xlabel("Period [mm]")

        step = 5 if cscale == "linear" else int(_np.log10(vmax) - _np.log10(vmin) + 1)
        vmin = vmin if cscale == "linear" else _np.log10(vmin)
        vmax = vmax if cscale == "linear" else _np.log10(vmax)
        partial_power_matrix = (
            partial_power_matrix
            if cscale == "linear"
            else _np.log10(partial_power_matrix)
        )

        ax.imshow(
            partial_power_matrix,
            extent=[
                _np.min(periods),
                _np.max(periods),
                _np.min(lengths),
                _np.max(lengths),
            ],
            aspect="auto",
            origin="lower",
            norm=colors.Normalize(vmin=vmin, vmax=vmax)
            if cscale == "linear"
            else colors.LogNorm(vmin=vmin, vmax=vmax),
        )

        sm = _plt.cm.ScalarMappable(_plt.Normalize(vmin=vmin, vmax=vmax))
        sm.set_array(partial_power_matrix)

        cbar = fig.colorbar(
            sm,
            ax=ax,
            label="Partial Power [kW]",
            format="%.3f" if cscale == "linear" else "%.0i",
        )
        cbar.set_ticks(_np.linspace(vmin, vmax, step))
        fig.tight_layout()
        if savefig:
            _plt.savefig(figname, dpi=dpi)
        else:
            _plt.show()

    def get_undulator_from_matrix(
        self, target_period: float, target_length: float, data: tuple
    ):
        """Get information about the target point in matrix.

        Args:
            target_period (float): Undulator period [mm]
            target_length (float): Undulator length [m]
            data (tuple): data especified to use in calculation
                First position 'flux matrix' or 'flux density matrix' or 'brilliance matrix'
                Second position unds matrix
        """  # noqa: E501, D202

        if data is None:
            raise ValueError("'data' parameter has to be defined")

        result_matrix = data[0]
        info_unds_matrix = data[1]
        und: Undulator = data[2]

        pts_period = len(result_matrix[0, :])
        pts_length = len(result_matrix[:, 0])

        max_period = _np.max(info_unds_matrix[:, 1])
        min_period = _np.min(info_unds_matrix[:, 1])

        max_length = _np.max(info_unds_matrix[:, 2])
        min_length = _np.min(info_unds_matrix[:, 2])

        rtol_length = 0.6 * (max_length - min_length) / pts_length
        rtol_period = 0.6 * (max_period - min_period) / pts_period

        idcs_period = _np.isclose(
            info_unds_matrix[:, 1], target_period, atol=rtol_period
        )
        idcs_p = _np.where(idcs_period)[0]

        idcs_length = _np.isclose(
            info_unds_matrix[idcs_p, 2], target_length, atol=rtol_length
        )
        idcs_l = _np.where(idcs_length)[0]

        idxs = idcs_p[idcs_l]

        print(
            "{:}{:<2}{:}{:<5}{:}{:<7}{:}{:<7}{:}{:<3}{:}{:<2}{:}{:<2}{:}{:<2}{:}".format(
                "Und",
                "",
                "Keff",
                "",
                "Ky",
                "",
                "Kx",
                "",
                "Gap",
                "",
                "Period",
                "",
                "Length",
                "",
                "H Number",
                "",
                "Result",
            )
        )

        for i, idx in enumerate(idxs):
            k = info_unds_matrix[idx][0]
            kx = 0
            ky = 0
            gap = und.undulator_k_to_gap(
                k=k,
                period=info_unds_matrix[idx][1],
                br=und.br,
                a=und.halbach_coef[und.polarization]["a"],
                b=und.halbach_coef[und.polarization]["b"],
                c=und.halbach_coef[und.polarization]["c"],
            )
            if und.polarization == "hp":
                ky = k
            elif und.polarization == "vp":
                kx = k
            elif und.polarization == "cp":
                kx = k / _np.sqrt(1 + und.fields_ratio**2)
                ky = kx * und.fields_ratio
            print(
                "{:}{:<4}{:.5f}{:<2}{:.5f}{:<2}{:.5f}{:<2}{:.2f}{:<2}{:.2f}{:<3}{:.2f}{:<4}{:}{:<9}{:.2e}".format(
                    i,
                    "",
                    k,
                    "",
                    ky,
                    "",
                    kx,
                    "",
                    gap,
                    "",
                    info_unds_matrix[idx][1],
                    "",
                    info_unds_matrix[idx][2],
                    "",
                    int(info_unds_matrix[idx][3]),
                    "",
                    result_matrix.ravel()[idx],
                )
            )<|MERGE_RESOLUTION|>--- conflicted
+++ resolved
@@ -2117,15 +2117,14 @@
         )
 
     @staticmethod
-<<<<<<< HEAD
     def _truncate_at_intersections(x_list, y_list, superb=2e3):
         """Intersection function.
-        
+
         Args:
             x_list (list): list of arrays.
             y_list (list): list of arrays.
             superb (float): extrapolation value of the intersection point.
-        
+
         Returns:
             x_list_trunc (list): list of arrays.
             y_list_trunc (list): list of arrays.
@@ -2135,36 +2134,40 @@
         x_list_trunc = list()
         y_list_trunc = list()
 
-        for i in range(n-1):
+        for i in range(n - 1):
             x1, y1 = x_list[i], y_list[i]
-            x2, y2 = x_list[i+1], y_list[i+1]
-            x_common = _np.linspace(max(x1.min(), x2.min()), min(x1.max(), x2.max()), 500)
+            x2, y2 = x_list[i + 1], y_list[i + 1]
+            x_common = _np.linspace(
+                max(x1.min(), x2.min()), min(x1.max(), x2.max()), 500
+            )
             y1c = _np.interp(x_common, x1, y1)
             y2c = _np.interp(x_common, x2, y2)
             d = y1c - y2c
             idx = _np.where(d[:-1] * d[1:] < 0)[0]
             if len(idx) == 0:
-                xis.append(x_list[i+1].min())
-                mask = (x_list[i] < x_list[i+1].min() + superb) # verificar isso!
+                xis.append(x_list[i + 1].min())
+                mask = x_list[i] < x_list[i + 1].min() + superb  # verificar isso!
                 x_list_trunc.append(x_list[i][mask])
                 y_list_trunc.append(y_list[i][mask])
                 continue
             i0 = idx[0]
-            xa, xb = x_common[i0], x_common[i0+1]
-            da, db = d[i0], d[i0+1]
+            xa, xb = x_common[i0], x_common[i0 + 1]
+            da, db = d[i0], d[i0 + 1]
             t = -da / (db - da)
             xi = xa + t * (xb - xa)
             xis.append(xi)
 
-        for i in range(n-1):
-            xi_left  = xis[i+1-1] if i+1 > 0 else -_np.inf
-            xi_right = xis[i+1]   if i+1 < n-1 else  _np.inf
-            mask = (x_list[i+1] > xi_left - superb) & (x_list[i+1] < xi_right + superb)
-            x_list_trunc.append(x_list[i+1][mask])
-            y_list_trunc.append(y_list[i+1][mask])
+        for i in range(n - 1):
+            xi_left = xis[i + 1 - 1] if i + 1 > 0 else -_np.inf
+            xi_right = xis[i + 1] if i + 1 < n - 1 else _np.inf
+            mask = (x_list[i + 1] > xi_left - superb) & (
+                x_list[i + 1] < xi_right + superb
+            )
+            x_list_trunc.append(x_list[i + 1][mask])
+            y_list_trunc.append(y_list[i + 1][mask])
 
         return x_list_trunc, y_list_trunc
-=======
+
     def export_data(data: dict, filename: str):
         """Export data function.
 
@@ -2177,7 +2180,6 @@
         """
         with open("{:}.json".format(filename), "w", encoding="utf-8") as f:
             json.dump(data, f, indent=4, ensure_ascii=False)
->>>>>>> 74ca65c8
 
     def apply_phase_error_matrix(self, values, harm, rec_param=True):
         """Add phase errors.
@@ -2221,15 +2223,11 @@
         spectra_calc.accelerator = accelerator
 
         if source.source_type != "bendingmagnet":
-<<<<<<< HEAD
-            kmax = source.calc_max_k(spectra_calc.accelerator)
-=======
             if source.min_gap == 0:
                 kmax = source.calc_max_k(spectra_calc.accelerator)
             else:
                 beff = source.get_beff(source.min_gap / source.period)
                 kmax = source.undulator_b_to_k(b=beff, period=source.period)
->>>>>>> 74ca65c8
 
             if source.source_type == "wiggler":
                 b_max = source.undulator_k_to_b(kmax, source.period)
@@ -2504,15 +2502,11 @@
                 raise ValueError("Invalid extraction point.")
 
         if source.source_type != "bendingmagnet":
-<<<<<<< HEAD
-            kmax = source.calc_max_k(spectra_calc.accelerator)
-=======
             if source.min_gap != 0:
                 beff = source.get_beff(source.min_gap / source.period)
                 kmax = source.undulator_b_to_k(b=beff, period=source.period)
             else:
                 kmax = source.calc_max_k(spectra_calc.accelerator)
->>>>>>> 74ca65c8
             if source.source_type == "wiggler":
                 b_max = source.undulator_k_to_b(kmax, source.period)
                 spectra_calc.calc.source_type = spectra_calc.calc.SourceType.wiggler
@@ -2832,7 +2826,7 @@
         deltak=0.99,
         even_harmonic=False,
         superb=1e3,
-        kmin=0.1
+        kmin=0.1,
     ):
         """Calculate flux curve generic, at res, out res, even and odd harmonic.
 
@@ -2853,30 +2847,20 @@
                                         of ressonance k.
                 Defaults to 1 to use ressonance k.
             dk (float, optional): Rate for change of k
-<<<<<<< HEAD
-            even_harmonic (bool, optional): If it is false it will be calculated for the even harmonic
-            superb (int, optional): Extrapolation of the intersection of the curve
-            kmin (float, optional): K min to use in the calculation
-=======
             even_harmonic (bool, optional): If it is false it will be
                                             calculated for the even harmonic
             superb (int, optional): Extrapolation of the intersection
-                                    of the curve
->>>>>>> 74ca65c8
+                                   of the curve
 
         Returns:
             tuple: Fluxes, and Energies.
         """
-<<<<<<< HEAD
-        source_k_max = und.calc_max_k(self.accelerator)
-=======
         if und.min_gap == 0:
             source_k_max = und.calc_max_k(self.accelerator)
         else:
             beff = und.get_beff(und.min_gap / und.period)
             source_k_max = und.undulator_b_to_k(b=beff, period=und.period)
 
->>>>>>> 74ca65c8
         first_hamonic_energy = und.get_harmonic_energy(
             1, self.accelerator.gamma, 0, und.period, source_k_max
         )
@@ -2899,10 +2883,7 @@
                 e = und.get_harmonic_energy(
                     harmonic, self.accelerator.gamma, 0, und.period, k
                 )
-                if (
-                    e < (harmonic + 2) * first_hamonic_energy + 5e3
-                    and e < emax + 2e3
-                ):
+                if e < (harmonic + 2) * first_hamonic_energy + 5e3 and e < emax + 2e3:
                     dks = _np.linspace(k, k * deltak, k_nr_pts)
                     for w, dk in enumerate(dks):
                         arglist += [
@@ -2919,7 +2900,7 @@
                                 harmonic,
                             )
                         ]
-        
+
         data = []
         num_process = multiprocessing.cpu_count()
         with multiprocessing.Pool(processes=num_process - 1) as parallel:
@@ -2959,27 +2940,6 @@
             best_arglist = []
 
             for i, flux_values in enumerate(filter_result):
-<<<<<<< HEAD
-                fs_result = _np.flip(filter_result[i, :])
-                ks_result = _np.flip(filter_arglist[i, :, 0])
-                es_result = _np.flip(filter_arglist[i, :, 1])
-                hs_result = _np.flip(filter_arglist[i, :, 2])
-
-                spl = make_interp_spline(ks_result, fs_result, k=3)
-                smooth_ks = _np.linspace(
-                    ks_result.min(), ks_result.max(), 300
-                )
-                smooth_fs = spl(smooth_ks)
-
-                best_result.append(smooth_fs[_np.argmax(smooth_fs)])
-                best_arglist.append(
-                    [
-                        smooth_ks[_np.argmax(smooth_fs)],
-                        es_result[0],
-                        hs_result[0],
-                    ]
-                )
-=======
                 if k_nr_pts > 1:
                     fs_result = _np.flip(filter_result[i, :])
                     ks_result = _np.flip(filter_arglist[i, :, 0])
@@ -3001,7 +2961,6 @@
                 else:
                     best_result.append(flux_values[0])
                     best_arglist.append(filter_arglist[i][0])
->>>>>>> 74ca65c8
 
             best_arglist = _np.array(best_arglist)
             best_result = _np.array(best_result)
@@ -3961,15 +3920,11 @@
             div_size (numpy array): Div. at 1th pos. and Size at 2nd pos.
             energies (numpy array).
         """
-<<<<<<< HEAD
-        kmax_source = source.calc_max_k(self.accelerator)
-=======
         if source.min_gap == 0:
             kmax_source = source.calc_max_k(self.accelerator)
         else:
             beff = source.get_beff(source.min_gap / source.period)
             kmax_source = source.undulator_b_to_k(b=beff, period=source.period)
->>>>>>> 74ca65c8
 
         # Automatic range adjust
         r_lim = 0.01
@@ -4056,7 +4011,6 @@
         energy_range: tuple = (0, 20e3),
         kmin: float = 0.1,
         k_nr_pts: int = 41,
-        
     ):
         """Degree Polarization Function.
 
@@ -4083,28 +4037,28 @@
         """
         spectra_calc: SpectraInterface = copy.deepcopy(self)
         if source.source_type != "bendingmagnet":
-<<<<<<< HEAD
-            kmax = source.calc_max_k(spectra_calc.accelerator)
-            fst_energy = source.get_harmonic_energy(n=1, gamma=spectra_calc.accelerator.gamma, theta=0, period=source.period, k=kmax)
-            n = int(energy_range[1] / fst_energy)
-            n = n + 1 if n%2 == 0 else n
-            harmonic_range = (1, n)
-            print(harmonic_range)
-=======
             if source.min_gap != 0:
                 beff = source.get_beff(source.min_gap / source.period)
                 kmax = source.undulator_b_to_k(b=beff, period=source.period)
             else:
                 kmax = source.calc_max_k(spectra_calc.accelerator)
->>>>>>> 74ca65c8
+            kmax = source.calc_max_k(spectra_calc.accelerator)
+            fst_energy = source.get_harmonic_energy(
+                n=1,
+                gamma=spectra_calc.accelerator.gamma,
+                theta=0,
+                period=source.period,
+                k=kmax,
+            )
+            n = int(energy_range[1] / fst_energy)
+            n = n + 1 if n % 2 == 0 else n
+            harmonic_range = (1, n)
             if source.source_type == "wiggler":
                 spectra_calc.calc.source_type = source.source_type
                 spectra_calc.calc.method = (
                     spectra_calc.calc.CalcConfigs.Method.far_field
                 )
-                spectra_calc.calc.indep_var = (
-                    spectra_calc.calc.CalcConfigs.Variable.k
-                )
+                spectra_calc.calc.indep_var = spectra_calc.calc.CalcConfigs.Variable.k
                 spectra_calc.calc.output_type = (
                     spectra_calc.calc.CalcConfigs.Output.flux
                 )
@@ -4123,9 +4077,7 @@
                 spectra_calc.calc.method = (
                     spectra_calc.calc.CalcConfigs.Method.far_field
                 )
-                spectra_calc.calc.indep_var = (
-                    spectra_calc.calc.CalcConfigs.Variable.k
-                )
+                spectra_calc.calc.indep_var = spectra_calc.calc.CalcConfigs.Variable.k
                 spectra_calc.calc.source_type = source.source_type
                 spectra_calc.calc.slit_shape = slit_shape
                 spectra_calc.calc.period = source.period
@@ -4148,18 +4100,9 @@
                     spectra_calc.calc.source_type = (
                         spectra_calc.calc.SourceType.elliptic_undulator
                     )
-<<<<<<< HEAD
-                    spectra_calc.calc.kx = kmax / _np.sqrt(
-                        1 + source.fields_ratio**2
-                    )
-                    spectra_calc.calc.ky = (
-                        spectra_calc.calc.kx * source.fields_ratio
-                    )
-=======
                     spectra_calc.calc.kx = kmax / _np.sqrt(1 + source.fields_ratio**2)
                     spectra_calc.calc.ky = spectra_calc.calc.kx * source.fields_ratio
                 spectra_calc.calc.observation_angle = slit_position
->>>>>>> 74ca65c8
                 spectra_calc.calc.slit_acceptance = slit_acceptance
         else:
             b = source.b_peak
